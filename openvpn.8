.\"  OpenVPN -- An application to securely tunnel IP networks
.\"             over a single TCP/UDP port, with support for SSL/TLS-based
.\"             session authentication and key exchange,
.\"             packet encryption, packet authentication, and
.\"             packet compression.
.\"
.\"  Copyright (C) 2002-2010 OpenVPN Technologies, Inc. <sales@openvpn.net>
.\"
.\"  This program is free software; you can redistribute it and/or modify
.\"  it under the terms of the GNU General Public License version 2
.\"  as published by the Free Software Foundation.
.\"
.\"  This program is distributed in the hope that it will be useful,
.\"  but WITHOUT ANY WARRANTY; without even the implied warranty of
.\"  MERCHANTABILITY or FITNESS FOR A PARTICULAR PURPOSE.  See the
.\"  GNU General Public License for more details.
.\"
.\"  You should have received a copy of the GNU General Public License
.\"  along with this program (see the file COPYING included with this
.\"  distribution); if not, write to the Free Software Foundation, Inc.,
.\"  59 Temple Place, Suite 330, Boston, MA  02111-1307  USA
.\"
.\" Manual page for openvpn
.\
.\" SH section heading
.\" SS subsection heading
.\" LP paragraph
.\" IP indented paragraph
.\" TP hanging label
.\
.\" .nf -- no formatting
.\" .fi -- resume formatting
.\" .ft 3 -- boldface
.\" .ft -- normal face
.\" .in +|-{n} -- indent
.\"
.TH openvpn 8 "17 November 2008"
.\"*********************************************************
.SH NAME
openvpn \- secure IP tunnel daemon.
.\"*********************************************************
.SH SYNOPSIS
.ft 3
openvpn [ options ... ]
.ft
.\"*********************************************************
.SH INTRODUCTION
.LP
OpenVPN is an open source VPN daemon by James Yonan.
Because OpenVPN tries to
be a universal VPN tool offering a great deal of flexibility,
there are a lot of options on this manual page.
If you're new to OpenVPN, you might want to skip ahead to the
examples section where you will see how to construct simple
VPNs on the command line without even needing a configuration file.

Also note that there's more documentation and examples on
the OpenVPN web site:
.I http://openvpn.net/

And if you would like to see a shorter version of this manual,
see the openvpn usage message which can be obtained by
running
.B openvpn
without any parameters.
.\"*********************************************************
.SH DESCRIPTION
.LP
OpenVPN is a robust and highly flexible VPN daemon.
OpenVPN supports SSL/TLS security, ethernet bridging,
TCP or UDP tunnel transport through proxies or NAT,
support for dynamic IP addresses and DHCP,
scalability to hundreds or thousands of users,
and portability to most major OS platforms.

OpenVPN is tightly bound to the OpenSSL library, and derives much
of its crypto capabilities from it.

OpenVPN supports
conventional encryption
using a pre-shared secret key
.B (Static Key mode)
or
public key security
.B (SSL/TLS mode)
using client & server certificates.
OpenVPN also
supports non-encrypted TCP/UDP tunnels.  

OpenVPN is designed to work with the
.B TUN/TAP
virtual networking interface that exists on most platforms.

Overall, OpenVPN aims to offer many of the key features of IPSec but
with a relatively lightweight footprint.
.\"*********************************************************
.SH OPTIONS
OpenVPN allows any option to be placed either on the command line
or in a configuration file.  Though all command line options are preceded
by a double-leading-dash ("\-\-"), this prefix can be removed when
an option is placed in a configuration file.
.\"*********************************************************
.TP
.B \-\-help
Show options.
.\"*********************************************************
.TP
.B \-\-config file
Load additional config options from
.B file
where each line corresponds to one command line option,
but with the leading '\-\-' removed.

If
.B \-\-config file
is the only option to the openvpn command,
the
.B \-\-config
can be removed, and the command can be given as
.B openvpn file

Note that
configuration files can be nested to a reasonable depth.

Double quotation or single quotation characters ("", '')
can be used to enclose single parameters containing whitespace,
and "#" or ";" characters in the first column
can be used to denote comments.

Note that OpenVPN 2.0 and higher performs backslash-based shell
escaping for characters not in single quotations,
so the following mappings should be observed:

.nf
.ft 3
.in +4
\\\\       Maps to a single backslash character (\\).
\\"       Pass a literal doublequote character ("), don't
         interpret it as enclosing a parameter.
\\[SPACE] Pass a literal space or tab character, don't
         interpret it as a parameter delimiter.
.in -4
.ft
.fi

For example on Windows, use double backslashes to
represent pathnames:

.nf
.ft 3
.in +4
secret "c:\\\\OpenVPN\\\\secret.key"
.in -4
.ft
.fi

For examples of configuration files,
see
.I http://openvpn.net/examples.html

Here is an example configuration file:

.nf
.ft 3
.in +4
#
# Sample OpenVPN configuration file for
# using a pre-shared static key.
#
# '#' or ';' may be used to delimit comments.

# Use a dynamic tun device.
dev tun

# Our remote peer
remote mypeer.mydomain

# 10.1.0.1 is our local VPN endpoint
# 10.1.0.2 is our remote VPN endpoint
ifconfig 10.1.0.1 10.1.0.2

# Our pre-shared static key
secret static.key
.in -4
.ft
.fi
.\"*********************************************************
.SS Tunnel Options:
.TP
.B \-\-mode m
Set OpenVPN major mode.  By default, OpenVPN runs in
point-to-point mode ("p2p").  OpenVPN 2.0 introduces
a new mode ("server") which implements a multi-client
server capability.
.\"*********************************************************
.TP
.B \-\-local host
Local host name or IP address for bind.
If specified, OpenVPN will bind to this address only.
If unspecified, OpenVPN will bind to all interfaces.
.\"*********************************************************
.TP
.B \-\-remote host [port] [proto]
Remote host name or IP address.  On the client, multiple
.B \-\-remote
options may be specified for redundancy, each referring
to a different OpenVPN server.  Specifying multiple
.B \-\-remote
options for this purpose is a special case of the more
general connection-profile feature.  See the
.B <connection>
documentation below.

The OpenVPN client will try to connect to a server at
.B host:port
in the order specified by the list of
.B \-\-remote
options.

.B proto
indicates the protocol to use when connecting with the
remote, and may be "tcp" or "udp".

The client will move on to the next host in the list,
in the event of connection failure.
Note that at any given time, the OpenVPN client
will at most be connected to
one server.

Note that since UDP is connectionless, connection failure
is defined by the
.B \-\-ping
and
.B \-\-ping-restart
options.

Note the following corner case:  If you use multiple
.B \-\-remote
options, AND you are dropping root privileges on
the client with
.B \-\-user
and/or
.B \-\-group,
AND the client is running a non-Windows OS, if the client needs
to switch to a different server, and that server pushes
back different TUN/TAP or route settings, the client may lack
the necessary privileges to close and reopen the TUN/TAP interface.
This could cause the client to exit with a fatal error.

If
.B \-\-remote
is unspecified, OpenVPN will listen
for packets from any IP address, but will not act on those packets unless
they pass all authentication tests.  This requirement for authentication
is binding on all potential peers, even those from known and supposedly
trusted IP addresses (it is very easy to forge a source IP address on
a UDP packet).

When used in TCP mode, 
.B \-\-remote
will act as a filter, rejecting connections from any host which does
not match
.B host.

If
.B host
is a DNS name which resolves to multiple IP addresses,
one will be randomly
chosen, providing a sort of basic load-balancing and
failover capability.
.\"*********************************************************
.TP
.B <connection>
Define a client connection
profile.  Client connection profiles are groups of OpenVPN options that
describe how to connect to a given OpenVPN server.  Client connection
profiles are specified within an OpenVPN configuration file, and
each profile is bracketed by
.B <connection>
and
.B </connection>.

An OpenVPN client will try each connection profile sequentially
until it achieves a successful connection.  

.B \-\-remote-random
can be used to initially "scramble" the connection
list.

Here is an example of connection profile usage:

.nf
.ft 3
.in +4
client
dev tun

<connection>
remote 198.19.34.56 1194 udp
</connection>

<connection>
remote 198.19.34.56 443 tcp
</connection>

<connection>
remote 198.19.34.56 443 tcp
http-proxy 192.168.0.8 8080
http-proxy-retry
</connection>

<connection>
remote 198.19.36.99 443 tcp
http-proxy 192.168.0.8 8080
http-proxy-retry
</connection>

persist-key
persist-tun
pkcs12 client.p12
ns-cert-type server
verb 3
.in -4
.ft
.fi

First we try to connect to a server at 198.19.34.56:1194 using UDP.
If that fails, we then try to connect to 198.19.34.56:443 using TCP.
If that also fails, then try connecting through an HTTP proxy at 
192.168.0.8:8080 to 198.19.34.56:443 using TCP.  Finally, try to
connect through the same proxy to a server at 198.19.36.99:443
using TCP.

The following OpenVPN options may be used inside of
a
.B <connection>
block:

.B bind,
.B connect-retry,
.B connect-retry-max,
.B connect-timeout,
.B float,
.B http-proxy,
.B http-proxy-option,
.B http-proxy-retry,
.B http-proxy-timeout,
.B local,
.B lport,
.B nobind,
.B port,
.B proto,
.B remote,
.B rport,
.B socks-proxy, and
.B socks-proxy-retry.

A defaulting mechanism exists for specifying options to apply to
all
.B <connection>
profiles.  If any of the above options (with the exception of
.B remote
) appear outside of a
.B <connection>
block, but in a configuration file which has one or more
.B <connection>
blocks, the option setting will be used as a default for
.B <connection>
blocks which follow it in the configuration file.

For example, suppose the
.B nobind
option were placed in the sample configuration file above, near
the top of the file, before the first
.B <connection>
block.  The effect would be as if
.B nobind
were declared in all
.B <connection>
blocks below it.

.\"*********************************************************
.TP
.B \-\-remote-random
When multiple
.B \-\-remote
address/ports are specified, or if connection profiles are being
used, initially randomize the order of the list
as a kind of basic load-balancing measure.
.\"*********************************************************
.TP
.B \-\-proto p
Use protocol
.B p
for communicating with remote host.
.B p
can be
.B udp,
.B tcp-client,
or
.B tcp-server.

The default protocol is
.B udp
when
.B \-\-proto
is not specified.

For UDP operation,
.B \-\-proto udp
should be specified on both peers.

For TCP operation, one peer must use
.B \-\-proto tcp-server
and the other must use
.B \-\-proto tcp-client.
A peer started with
.B tcp-server
will wait indefinitely for an incoming connection.  A peer
started with
.B tcp-client
will attempt to connect, and if that fails, will sleep for 5
seconds (adjustable via the
.B \-\-connect-retry
option) and try again infinite or up to N retries (adjustable via the
.B \-\-connect-retry-max
option).  Both TCP client and server will simulate
a SIGUSR1 restart signal if either side resets the connection.

OpenVPN is designed to operate optimally over UDP, but TCP capability is provided
for situations where UDP cannot be used.
In comparison with UDP, TCP will usually be
somewhat less efficient and less robust when used over unreliable or congested
networks.

This article outlines some of problems with tunneling IP over TCP:

.I http://sites.inka.de/sites/bigred/devel/tcp-tcp.html

There are certain cases, however, where using TCP may be advantageous from
a security and robustness perspective, such as tunneling non-IP or
application-level UDP protocols, or tunneling protocols which don't
possess a built-in reliability layer.
.\"*********************************************************
.TP
.B \-\-connect-retry n
For
.B \-\-proto tcp-client,
take
.B n
as the
number of seconds to wait
between connection retries (default=5).
.\"*********************************************************
.TP
.B \-\-connect-retry-max n
For
.B \-\-proto tcp-client,
take
.B n
as the
number of retries of connection attempt (default=infinite).
.\"*********************************************************
.TP
.B \-\-auto-proxy
Try to sense HTTP or SOCKS proxy settings automatically.
If no settings are present, a direct connection will be attempted.
If both HTTP and SOCKS settings are present, HTTP will be preferred.
If the HTTP proxy server requires a password, it will be queried from
stdin or the management interface.  If the underlying OS doesn't support an API for
returning proxy settings, a direct connection will be attempted.
Currently, only Windows clients support this option via the
InternetQueryOption API.
This option exists in OpenVPN 2.1 or higher.
.\"*********************************************************
.TP
.B \-\-http-proxy server port [authfile|'auto'|'auto-nct'] [auth-method]
Connect to remote host through an HTTP proxy at address
.B server
and port
.B port.
If HTTP Proxy-Authenticate is required,
.B authfile
is a file containing a username and password on 2 lines, or
"stdin" to prompt from console.

.B auth-method
should be one of "none", "basic", or "ntlm".

HTTP Digest authentication is supported as well, but only via
the
.B auto
or
.B auto-nct
flags (below).

The
.B auto
flag causes OpenVPN to automatically determine the
.B auth-method
and query stdin or the management interface for
username/password credentials, if required.  This flag
exists on OpenVPN 2.1 or higher.

The
.B auto-nct
flag (no clear-text auth) instructs OpenVPN to automatically
determine the authentication method, but to reject weak
authentication protocols such as HTTP Basic Authentication.
.\"*********************************************************
.TP
.B \-\-http-proxy-retry
Retry indefinitely on HTTP proxy errors.  If an HTTP proxy error
occurs, simulate a SIGUSR1 reset.
.\"*********************************************************
.TP
.B \-\-http-proxy-timeout n
Set proxy timeout to
.B n
seconds, default=5.
.\"*********************************************************
.TP
.B \-\-http-proxy-option type [parm]
Set extended HTTP proxy options.
Repeat to set multiple options.

.B VERSION version \-\-
Set HTTP version number to
.B version
(default=1.0).

.B AGENT user-agent \-\-
Set HTTP "User-Agent" string to
.B user-agent.
.\"*********************************************************
.TP
.B \-\-socks-proxy server [port]
Connect to remote host through a Socks5 proxy at address
.B server
and port
.B port
(default=1080).
.\"*********************************************************
.TP
.B \-\-socks-proxy-retry
Retry indefinitely on Socks proxy errors.  If a Socks proxy error
occurs, simulate a SIGUSR1 reset.
.\"*********************************************************
.TP
.B \-\-resolv-retry n
If hostname resolve fails for
.B \-\-remote,
retry resolve for
.B n
seconds before failing.

Set
.B n
to "infinite" to retry indefinitely.

By default,
.B \-\-resolv-retry infinite
is enabled.  You can disable by setting n=0.
.\"*********************************************************
.TP
.B \-\-float
Allow remote peer to change its IP address and/or port number, such as due to
DHCP (this is the default if
.B \-\-remote
is not used).
.B \-\-float
when specified with
.B \-\-remote
allows an OpenVPN session to initially connect to a peer
at a known address, however if packets arrive from a new
address and pass all authentication tests, the new address
will take control of the session.  This is useful when
you are connecting to a peer which holds a dynamic address
such as a dial-in user or DHCP client.

Essentially,
.B \-\-float
tells OpenVPN to accept authenticated packets
from any address, not only the address which was specified in the
.B \-\-remote
option.
.\"*********************************************************
.TP
.B \-\-ipchange cmd
Execute shell command
.B cmd
when our remote ip-address is initially authenticated or
changes.

Execute as:

.B cmd ip_address port_number

Don't use
.B \-\-ipchange
in
.B \-\-mode server
mode.  Use a
.B \-\-client-connect
script instead.

See the "Environmental Variables" section below for
additional parameters passed as environmental variables.

Note that
.B cmd
can be a shell command with multiple arguments, in which
case all OpenVPN-generated arguments will be appended
to
.B cmd
to build a command line which will be passed to the script.

If you are running in a dynamic IP address environment where
the IP addresses of either peer could change without notice,
you can use this script, for example, to edit the
.I /etc/hosts
file with the current address of the peer.  The script will
be run every time the remote peer changes its IP address.

Similarly if
.I our
IP address changes due to DHCP, we should configure
our IP address change script (see man page for
.BR dhcpcd (8)
) to deliver a
.B SIGHUP
or
.B SIGUSR1
signal to OpenVPN.  OpenVPN will then
reestablish a connection with its most recently authenticated
peer on its new IP address.
.\"*********************************************************
.TP
.B \-\-port port
TCP/UDP port number for both local and remote.  The current
default of 1194 represents the official IANA port number
assignment for OpenVPN and has been used since version 2.0-beta17.
Previous versions used port 5000 as the default.
.\"*********************************************************
.TP
.B \-\-lport port
TCP/UDP port number for bind.
.\"*********************************************************
.TP
.B \-\-rport port
TCP/UDP port number for remote.
.\"*********************************************************
.TP
.B \-\-bind
Bind to local address and port. This is the default unless any of 
.B \-\-proto tcp-client
,
.B \-\-http-proxy
or
.B \-\-socks-proxy
are used.
.\"*********************************************************
.TP
.B \-\-nobind
Do not bind to local address and port.  The IP stack will allocate
a dynamic port for returning packets.  Since the value of the dynamic port
could not be known in advance by a peer, this option is only suitable for
peers which will be initiating connections by using the
.B \-\-remote
option.
.\"*********************************************************
.TP
.B \-\-dev tunX | tapX | null
TUN/TAP virtual network device (
.B X
can be omitted for a dynamic device.)

See examples section below
for an example on setting up a TUN device.

You must use either tun devices on both ends of the connection
or tap devices on both ends.  You cannot mix them, as they
represent different underlying network layers.

.B tun
devices encapsulate IPv4 or IPv6 (OSI Layer 3) while
.B tap
devices encapsulate Ethernet 802.3 (OSI Layer 2).
.\"*********************************************************
.TP
.B \-\-dev-type device-type
Which device type are we using?
.B device-type
should be
.B tun
(OSI Layer 3)
or
.B tap
(OSI Layer 2).
Use this option only if the TUN/TAP device used with
.B \-\-dev
does not begin with
.B tun
or
.B tap.
.\"*********************************************************
.TP
.B \-\-topology mode
Configure virtual addressing topology when running in
.B \-\-dev tun
mode.  This directive has no meaning in
.B \-\-dev tap
mode, which always uses a
.B subnet
topology.

If you set this directive on the server, the
.B \-\-server
and
.B \-\-server-bridge
directives will automatically push your chosen topology setting to clients
as well.  This directive can also be manually pushed to clients.  Like the
.B \-\-dev
directive, this directive must always be compatible between client and server.

.B mode
can be one of:

.B net30 \-\-
Use a point-to-point topology, by allocating one /30 subnet per client.
This is designed to allow point-to-point semantics when some
or all of the connecting clients might be Windows systems.  This is the
default on OpenVPN 2.0.

.B p2p \-\-
Use a point-to-point topology where the remote endpoint of the client's
tun interface always points to the local endpoint of the server's tun interface.
This mode allocates a single IP address per connecting client.
Only use
when none of the connecting clients are Windows systems.  This mode
is functionally equivalent to the
.B \-\-ifconfig-pool-linear
directive which is available in OpenVPN 2.0 and is now deprecated.

.B subnet \-\-
Use a subnet rather than a point-to-point topology by
configuring the tun interface with a local IP address and subnet mask,
similar to the topology used in
.B \-\-dev tap
and ethernet bridging mode.
This mode allocates a single IP address per connecting client and works on
Windows as well.  Only available when server and clients are OpenVPN 2.1 or
higher, or OpenVPN 2.0.x which has been manually patched with the
.B \-\-topology
directive code.  When used on Windows, requires version 8.2 or higher
of the TAP-Win32 driver.  When used on *nix, requires that the tun
driver supports an
.BR ifconfig (8)
command which sets a subnet instead of a remote endpoint IP address.

This option exists in OpenVPN 2.1 or higher.
.\"*********************************************************
.TP
.B \-\-tun-ipv6
Build a tun link capable of forwarding IPv6 traffic.
Should be used in conjunction with
.B \-\-dev tun
or
.B \-\-dev tunX.
A warning will be displayed
if no specific IPv6 TUN support for your OS has been compiled into OpenVPN.
.\"*********************************************************
.TP
.B \-\-dev-node node
Explicitly set the device node rather than using
/dev/net/tun, /dev/tun, /dev/tap, etc.  If OpenVPN
cannot figure out whether
.B node
is a TUN or TAP device based on the name, you should
also specify
.B \-\-dev-type tun
or
.B \-\-dev-type tap.

On Windows systems, select the TAP-Win32 adapter which
is named
.B node
in the Network Connections Control Panel or the
raw GUID of the adapter enclosed by braces.
The
.B \-\-show-adapters
option under Windows can also be used
to enumerate all available TAP-Win32
adapters and will show both the network
connections control panel name and the GUID for
each TAP-Win32 adapter.
.TP
.B \-\-lladdr address
Specify the link layer address, more commonly known as the MAC address.
Only applied to TAP devices.
.\"*********************************************************
.TP
.B \-\-iproute cmd
Set alternate command to execute instead of default iproute2 command.
May be used in order to execute OpenVPN in unprivileged environment.
.\"*********************************************************
.TP
.B \-\-ifconfig l rn
Set TUN/TAP adapter parameters. 
.B l
is the IP address of the local VPN endpoint.
For TUN devices,
.B rn
is the IP address of the remote VPN endpoint.
For TAP devices,
.B rn
is the subnet mask of the virtual ethernet segment
which is being created or connected to.

For TUN devices, which facilitate virtual
point-to-point IP connections,
the proper usage of
.B \-\-ifconfig
is to use two private IP addresses
which are not a member of any
existing subnet which is in use.
The IP addresses may be consecutive
and should have their order reversed
on the remote peer.  After the VPN
is established, by pinging
.B rn,
you will be pinging across the VPN.

For TAP devices, which provide
the ability to create virtual
ethernet segments,
.B \-\-ifconfig
is used to set an IP address and
subnet mask just as a physical
ethernet adapter would be
similarly configured.  If you are
attempting to connect to a remote
ethernet bridge, the IP address
and subnet should be set to values
which would be valid on the
the bridged ethernet segment (note
also that DHCP can be used for the
same purpose).

This option, while primarily a proxy for the
.BR ifconfig (8)
command, is designed to simplify TUN/TAP
tunnel configuration by providing a
standard interface to the different
ifconfig implementations on different
platforms.

.B \-\-ifconfig
parameters which are IP addresses can
also be specified as a DNS or /etc/hosts
file resolvable name.

For TAP devices,
.B \-\-ifconfig
should not be used if the TAP interface will be
getting an IP address lease from a DHCP
server.
.\"*********************************************************
.TP
.B \-\-ifconfig-noexec
Don't actually execute ifconfig/netsh commands, instead
pass
.B \-\-ifconfig
parameters to scripts using environmental variables.
.\"*********************************************************
.TP
.B \-\-ifconfig-nowarn
Don't output an options consistency check warning
if the
.B \-\-ifconfig
option on this side of the
connection doesn't match the remote side.  This is useful
when you want to retain the overall benefits of the
options consistency check (also see
.B \-\-disable-occ
option) while only disabling the ifconfig component of
the check.

For example,
if you have a configuration where the local host uses
.B \-\-ifconfig
but the remote host does not, use
.B \-\-ifconfig-nowarn
on the local host.

This option will also silence warnings about potential
address conflicts which occasionally annoy more experienced
users by triggering "false positive" warnings.
.\"*********************************************************
.TP
.B \-\-route network/IP [netmask] [gateway] [metric]
Add route to routing table after connection is established.
Multiple routes can be specified.  Routes will be
automatically torn down in reverse order prior to
TUN/TAP device close.

This option is intended as
a convenience proxy for the
.BR route (8)
shell command,
while at the same time providing portable semantics
across OpenVPN's platform space.

.B netmask
default \-\- 255.255.255.255

.B gateway
default \-\- taken from
.B \-\-route-gateway
or the second parameter to
.B \-\-ifconfig
when
.B \-\-dev tun
is specified.

.B metric
default \-\- taken from
.B \-\-route-metric
otherwise 0.

The default can be specified by leaving an option blank or setting
it to "default".

The
.B network
and
.B gateway
parameters can
also be specified as a DNS or /etc/hosts
file resolvable name, or as one of three special keywords:

.B vpn_gateway
\-\- The remote VPN endpoint address
(derived either from
.B \-\-route-gateway
or the second parameter to
.B \-\-ifconfig
when
.B \-\-dev tun
is specified).

.B net_gateway
\-\- The pre-existing IP default gateway, read from the routing
table (not supported on all OSes).

.B remote_host
\-\- The
.B \-\-remote
address if OpenVPN is being run in client mode, and is undefined in server mode.
.\"*********************************************************
.TP
.B \-\-max-routes n
Allow a maximum number of n
.B \-\-route
options to be specified, either in the local configuration file,
or pulled from an OpenVPN server.  By default, n=100.
.\"*********************************************************
.TP
.B \-\-route-gateway gw|'dhcp'
Specify a default gateway
.B gw
for use with
.B \-\-route.

If
.B dhcp
is specified as the parameter,
the gateway address will be extracted from a DHCP
negotiation with the OpenVPN server-side LAN.
.\"*********************************************************
.TP
.B \-\-route-metric m
Specify a default metric
.B m
for use with
.B \-\-route.
.\"*********************************************************
.TP
.B \-\-route-delay [n] [w]
Delay
.B n
seconds (default=0) after connection
establishment, before adding routes. If
.B n
is 0, routes will be added immediately upon connection
establishment.  If
.B \-\-route-delay
is omitted, routes will be added immediately after TUN/TAP device
open and
.B \-\-up
script execution, before any
.B \-\-user
or 
.B \-\-group
privilege downgrade (or
.B \-\-chroot
execution.)

This option is designed to be useful in scenarios where DHCP is
used to set
tap adapter addresses.  The delay will give the DHCP handshake
time to complete before routes are added.

On Windows,
.B \-\-route-delay
tries to be more intelligent by waiting
.B w
seconds (w=30 by default)
for the TAP-Win32 adapter to come up before adding routes.
.\"*********************************************************
.TP
.B \-\-route-up cmd
Execute shell command
.B cmd
after routes are added, subject to
.B \-\-route-delay.

See the "Environmental Variables" section below for
additional parameters passed as environmental variables.

Note that
.B cmd
can be a shell command with multiple arguments.
.\"*********************************************************
.TP
.B \-\-route-noexec
Don't add or remove routes automatically.  Instead pass routes to
.B \-\-route-up
script using environmental variables.
.\"*********************************************************
.TP
.B \-\-route-nopull
When used with
.B \-\-client
or
.B \-\-pull,
accept options pushed by server EXCEPT for routes.

When used on the client, this option effectively bars the
server from adding routes to the client's routing table,
however note that this option still allows the server
to set the TCP/IP properties of the client's TUN/TAP interface.
.\"*********************************************************
.TP
.B \-\-allow-pull-fqdn
Allow client to pull DNS names from server (rather than being limited
to IP address) for
.B \-\-ifconfig,
.B \-\-route,
and
.B \-\-route-gateway.
.\"*********************************************************
.TP
.B \-\-redirect-gateway flags...
(Experimental) Automatically execute routing commands to cause all outgoing IP traffic
to be redirected over the VPN.

This option performs three steps:

.B (1)
Create a static route for the
.B \-\-remote
address which forwards to the pre-existing default gateway.
This is done so that
.B (3)
will not create a routing loop.

.B (2)
Delete the default gateway route.

.B (3)
Set the new default gateway to be the VPN endpoint address (derived either from
.B \-\-route-gateway
or the second parameter to
.B \-\-ifconfig
when
.B \-\-dev tun
is specified).

When the tunnel is torn down, all of the above steps are reversed so
that the original default route is restored.

Option flags:

.B local \-\-
Add the
.B local
flag if both OpenVPN servers are directly connected via a common subnet,
such as with wireless.  The
.B local
flag will cause step
.B 1
above to be omitted.

.B def1 \-\-
Use this flag to override
the default gateway by using 0.0.0.0/1 and 128.0.0.0/1
rather than 0.0.0.0/0.  This has the benefit of overriding
but not wiping out the original default gateway. 

.B bypass-dhcp \-\-
Add a direct route to the DHCP server (if it is non-local) which
bypasses the tunnel
(Available on Windows clients, may not be available
on non-Windows clients).

.B bypass-dns \-\-
Add a direct route to the DNS server(s) (if they are non-local) which
bypasses the tunnel
(Available on Windows clients, may not be available
on non-Windows clients).

Using the def1 flag is highly recommended.
.\"*********************************************************
.TP
.B \-\-link-mtu n
Sets an upper bound on the size of UDP packets which are sent
between OpenVPN peers.  It's best not to set this parameter unless
you know what you're doing.
.\"*********************************************************
.TP
.B \-\-tun-mtu n
Take the TUN device MTU to be
.B n
and derive the link MTU
from it (default=1500).  In most cases, you will probably want to
leave this parameter set to its default value.

The MTU (Maximum Transmission Units) is
the maximum datagram size in bytes that can be sent unfragmented
over a particular network path.  OpenVPN requires that packets
on the control or data channels be sent unfragmented.

MTU problems often manifest themselves as connections which
hang during periods of active usage.

It's best to use the
.B \-\-fragment
and/or
.B \-\-mssfix
options to deal with MTU sizing issues.
.\"*********************************************************
.TP
.B \-\-tun-mtu-extra n
Assume that the TUN/TAP device might return as many as
.B n
bytes more than the
.B \-\-tun-mtu
size on read.  This parameter defaults to 0, which is sufficient for
most TUN devices.  TAP devices may introduce additional overhead in excess
of the MTU size, and a setting of 32 is the default when TAP devices are used.
This parameter only controls internal OpenVPN buffer sizing,
so there is no transmission overhead associated with using a larger value.
.\"*********************************************************
.TP
.B \-\-mtu-disc type
Should we do Path MTU discovery on TCP/UDP channel?  Only supported on OSes such
as Linux that supports the necessary system call to set.

.B 'no'
\-\- Never send DF (Don't Fragment) frames
.br
.B 'maybe'
\-\- Use per-route hints
.br
.B 'yes'
\-\- Always DF (Don't Fragment)
.br
.\"*********************************************************
.TP
.B \-\-mtu-test
To empirically measure MTU on connection startup,
add the
.B \-\-mtu-test
option to your configuration.
OpenVPN will send ping packets of various sizes
to the remote peer and measure the largest packets
which were successfully received.  The
.B \-\-mtu-test
process normally takes about 3 minutes to complete.
.\"*********************************************************
.TP
.B \-\-fragment max
Enable internal datagram fragmentation so
that no UDP datagrams are sent which
are larger than
.B max
bytes.

The
.B max
parameter is interpreted in the same way as the
.B \-\-link-mtu
parameter, i.e. the UDP packet size after encapsulation
overhead has been added in, but not including
the UDP header itself.

The
.B \-\-fragment
option only makes sense when you are using the UDP protocol (
.B \-\-proto udp
).

.B \-\-fragment
adds 4 bytes of overhead per datagram.

See the
.B \-\-mssfix
option below for an important related option to
.B \-\-fragment.

It should also be noted that this option is not meant to replace
UDP fragmentation at the IP stack level.  It is only meant as a
last resort when path MTU discovery is broken.  Using this option
is less efficient than fixing path MTU discovery for your IP link and
using native IP fragmentation instead.

Having said that, there are circumstances where using OpenVPN's
internal fragmentation capability may be your only option, such
as tunneling a UDP multicast stream which requires fragmentation.
.\"*********************************************************
.TP
.B \-\-mssfix max
Announce to TCP sessions running over the tunnel that they should limit
their send packet sizes such that after OpenVPN has encapsulated them,
the resulting UDP packet size that OpenVPN sends to its peer will not
exceed
.B max
bytes. The default value is
.B 1450.

The
.B max
parameter is interpreted in the same way as the
.B \-\-link-mtu
parameter, i.e. the UDP packet size after encapsulation
overhead has been added in, but not including
the UDP header itself.

The
.B \-\-mssfix
option only makes sense when you are using the UDP protocol
for OpenVPN peer-to-peer communication, i.e.
.B \-\-proto udp.

.B \-\-mssfix
and
.B \-\-fragment
can be ideally used together, where
.B \-\-mssfix
will try to keep TCP from needing
packet fragmentation in the first place,
and if big packets come through anyhow
(from protocols other than TCP),
.B \-\-fragment
will internally fragment them.

Both
.B \-\-fragment
and
.B \-\-mssfix
are designed to work around cases where Path MTU discovery
is broken on the network path between OpenVPN peers.

The usual symptom of such a breakdown is an OpenVPN
connection which successfully starts, but then stalls
during active usage.

If
.B \-\-fragment
and
.B \-\-mssfix
are used together,
.B \-\-mssfix
will take its default
.B max
parameter from the
.B \-\-fragment max
option.

Therefore, one could lower the maximum UDP packet size
to 1300 (a good first try for solving MTU-related
connection problems) with the following options:

.B \-\-tun-mtu 1500 \-\-fragment 1300 \-\-mssfix
.\"*********************************************************
.TP
.B \-\-sndbuf size
Set the TCP/UDP socket send buffer size.
Currently defaults to 65536 bytes.
.\"*********************************************************
.TP
.B \-\-rcvbuf size
Set the TCP/UDP socket receive buffer size.
Currently defaults to 65536 bytes.
.\"*********************************************************
.TP
.B \-\-socket-flags flags...
Apply the given flags to the OpenVPN transport socket.
Currently, only
.B TCP_NODELAY
is supported.

The
.B TCP_NODELAY
socket flag is useful in TCP mode, and causes the kernel
to send tunnel packets immediately over the TCP connection without
trying to group several smaller packets into a larger packet.
This can result in a considerably improvement in latency.

This option is pushable from server to client, and should be used
on both client and server for maximum effect.
.\"*********************************************************
.TP
.B \-\-txqueuelen n
(Linux only) Set the TX queue length on the TUN/TAP interface.
Currently defaults to 100.
.\"*********************************************************
.TP
.B \-\-shaper n
Limit bandwidth of outgoing tunnel data to
.B n
bytes per second on the TCP/UDP port.
If you want to limit the bandwidth
in both directions, use this option on both peers.

OpenVPN uses the following algorithm to implement
traffic shaping: Given a shaper rate of
.I n
bytes per second, after a datagram write of
.I b
bytes is queued on the TCP/UDP port, wait a minimum of
.I (b / n)
seconds before queuing the next write.

It should be noted that OpenVPN supports multiple
tunnels between the same two peers, allowing you
to construct full-speed and reduced bandwidth tunnels
at the same time,
routing low-priority data such as off-site backups
over the reduced bandwidth tunnel, and other data
over the full-speed tunnel.

Also note that for low bandwidth tunnels
(under 1000 bytes per second), you should probably
use lower MTU values as well (see above), otherwise
the packet latency will grow so large as to trigger
timeouts in the TLS layer and TCP connections running
over the tunnel.

OpenVPN allows
.B n
to be between 100 bytes/sec and 100 Mbytes/sec.
.\"*********************************************************
.TP
.B \-\-inactive n [bytes]
Causes OpenVPN to exit after
.B n
seconds of inactivity on the TUN/TAP device.  The time length
of inactivity is measured since the last incoming tunnel packet.

If the optional
.B bytes
parameter is included,
exit after n seconds of activity on tun/tap device
produces a combined in/out byte count that is less than
.B bytes.
.\"*********************************************************
.TP
.B \-\-ping n
Ping remote over the TCP/UDP control channel
if no packets have been sent for at least
.B n
seconds (specify
.B \-\-ping
on both peers to cause ping packets to be sent in both directions since
OpenVPN ping packets are not echoed like IP ping packets).
When used in one of OpenVPN's secure modes (where
.B \-\-secret, \-\-tls-server,
or
.B \-\-tls-client
is specified), the ping packet
will be cryptographically secure.

This option has two intended uses:

(1) Compatibility
with stateful firewalls.  The periodic ping will ensure that
a stateful firewall rule which allows OpenVPN UDP packets to
pass will not time out.

(2) To provide a basis for the remote to test the existence
of its peer using the
.B \-\-ping-exit
option.
.\"*********************************************************
.TP
.B \-\-ping-exit n
Causes OpenVPN to exit after
.B n
seconds pass without reception of a ping
or other packet from remote.
This option can be combined with
.B \-\-inactive, \-\-ping,
and
.B \-\-ping-exit
to create a two-tiered inactivity disconnect.

For example,

.B openvpn [options...] \-\-inactive 3600 \-\-ping 10 \-\-ping-exit 60

when used on both peers will cause OpenVPN to exit within 60
seconds if its peer disconnects, but will exit after one
hour if no actual tunnel data is exchanged.
.\"*********************************************************
.TP
.B \-\-ping-restart n
Similar to
.B \-\-ping-exit,
but trigger a
.B SIGUSR1
restart after
.B n
seconds pass without reception of a ping
or other packet from remote.

This option is useful in cases
where the remote peer has a dynamic IP address and
a low-TTL DNS name is used to track the IP address using
a service such as
.I http://dyndns.org/
+ a dynamic DNS client such
as
.B ddclient.

If the peer cannot be reached, a restart will be triggered, causing
the hostname used with
.B \-\-remote
to be re-resolved (if
.B \-\-resolv-retry
is also specified).

In server mode,
.B \-\-ping-restart, \-\-inactive,
or any other type of internally generated signal will always be
applied to
individual client instance objects, never to whole server itself.
Note also in server mode that any internally generated signal
which would normally cause a restart, will cause the deletion
of the client instance object instead.

In client mode, the
.B \-\-ping-restart
parameter is set to 120 seconds by default.  This default will
hold until the client pulls a replacement value from the server, based on
the
.B \-\-keepalive
setting in the server configuration.
To disable the 120 second default, set
.B \-\-ping-restart 0
on the client.

See the signals section below for more information
on
.B SIGUSR1.

Note that the behavior of
.B SIGUSR1
can be modified by the
.B \-\-persist-tun, \-\-persist-key, \-\-persist-local-ip,
and
.B \-\-persist-remote-ip
options.

Also note that
.B \-\-ping-exit
and
.B \-\-ping-restart
are mutually exclusive and cannot be used together.
.\"*********************************************************
.TP
.B \-\-keepalive n m
A helper directive designed to simplify the expression of
.B \-\-ping
and
.B \-\-ping-restart
in server mode configurations.

For example,
.B \-\-keepalive 10 60
expands as follows:

.nf
.ft 3
.in +4
 if mode server:
   ping 10
   ping-restart 120
   push "ping 10"
   push "ping-restart 60"
 else
   ping 10
   ping-restart 60
.in -4
.ft
.fi
.\"*********************************************************
.TP
.B \-\-ping-timer-rem
Run the
.B \-\-ping-exit
/
.B \-\-ping-restart
timer only if we have a remote address.  Use this option if you are
starting the daemon in listen mode (i.e. without an explicit
.B \-\-remote
peer), and you don't want to start clocking timeouts until a remote
peer connects.
.\"*********************************************************
.TP
.B \-\-persist-tun
Don't close and reopen TUN/TAP device or run up/down scripts
across
.B SIGUSR1
or
.B \-\-ping-restart
restarts.

.B SIGUSR1
is a restart signal similar to
.B SIGHUP,
but which offers finer-grained control over
reset options.
.\"*********************************************************
.TP
.B \-\-persist-key
Don't re-read key files across
.B SIGUSR1
or
.B \-\-ping-restart.

This option can be combined with
.B \-\-user nobody
to allow restarts triggered by the
.B SIGUSR1
signal.
Normally if you drop root privileges in OpenVPN,
the daemon cannot be restarted since it will now be unable to re-read protected
key files.

This option solves the problem by persisting keys across
.B SIGUSR1
resets, so they don't need to be re-read.
.\"*********************************************************
.TP
.B \-\-persist-local-ip
Preserve initially resolved local IP address and port number
across
.B SIGUSR1
or
.B \-\-ping-restart
restarts.
.\"*********************************************************
.TP
.B \-\-persist-remote-ip
Preserve most recently authenticated remote IP address and port number
across
.B SIGUSR1
or
.B \-\-ping-restart
restarts.
.\"*********************************************************
.TP
.B \-\-mlock
Disable paging by calling the POSIX mlockall function.
Requires that OpenVPN be initially run as root (though
OpenVPN can subsequently downgrade its UID using the
.B \-\-user
option).

Using this option ensures that key material and tunnel
data are never written to disk due to virtual
memory paging operations which occur under most
modern operating systems.  It ensures that even if an
attacker was able to crack the box running OpenVPN, he
would not be able to scan the system swap file to
recover previously used
ephemeral keys, which are used for a period of time
governed by the
.B \-\-reneg
options (see below), then are discarded.

The downside
of using
.B \-\-mlock
is that it will reduce the amount of physical
memory available to other applications.
.\"*********************************************************
.TP
.B \-\-up cmd
Shell command to run after successful TUN/TAP device open
(pre
.B \-\-user
UID change).  The up script is useful for specifying route
commands which route IP traffic destined for
private subnets which exist at the other
end of the VPN connection into the tunnel.

For
.B \-\-dev tun
execute as:

.B cmd tun_dev tun_mtu link_mtu ifconfig_local_ip ifconfig_remote_ip [ init | restart ]

For
.B \-\-dev tap
execute as:

.B cmd tap_dev tap_mtu link_mtu ifconfig_local_ip ifconfig_netmask [ init | restart ]

See the "Environmental Variables" section below for
additional parameters passed as environmental variables.

Note that
.B cmd
can be a shell command with multiple arguments, in which
case all OpenVPN-generated arguments will be appended
to
.B cmd
to build a command line which will be passed to the shell.

Typically,
.B cmd
will run a script to add routes to the tunnel.

Normally the up script is called after the TUN/TAP device is opened.
In this context, the last command line parameter passed to the script
will be
.I init.
If the
.B \-\-up-restart
option is also used, the up script will be called for restarts as
well.  A restart is considered to be a partial reinitialization
of OpenVPN where the TUN/TAP instance is preserved (the
.B \-\-persist-tun
option will enable such preservation).  A restart
can be generated by a SIGUSR1 signal, a
.B \-\-ping-restart
timeout, or a connection reset when the TCP protocol is enabled
with the
.B \-\-proto
option.  If a restart occurs, and
.B \-\-up-restart
has been specified, the up script will be called with
.I restart
as the last parameter.

The following standalone example shows how the
.B \-\-up
script can be called in both an initialization and restart context.
(NOTE: for security reasons, don't run the following example unless UDP port
9999 is blocked by your firewall.  Also, the example will run indefinitely,
so you should abort with control-c).

.B openvpn \-\-dev tun \-\-port 9999 \-\-verb 4 \-\-ping-restart 10 \-\-up 'echo up' \-\-down 'echo down' \-\-persist-tun \-\-up-restart

Note that OpenVPN also provides the
.B \-\-ifconfig
option to automatically ifconfig the TUN device,
eliminating the need to define an
.B \-\-up
script, unless you also want to configure routes
in the
.B \-\-up
script.

If
.B \-\-ifconfig
is also specified, OpenVPN will pass the ifconfig local
and remote endpoints on the command line to the
.B \-\-up
script so that they can be used to configure routes such as:

.B route add -net 10.0.0.0 netmask 255.255.255.0 gw $5
.\"*********************************************************
.TP
.B \-\-up-delay
Delay TUN/TAP open and possible
.B \-\-up
script execution
until after TCP/UDP connection establishment with peer.

In
.B \-\-proto udp
mode, this option normally requires the use of
.B \-\-ping
to allow connection initiation to be sensed in the absence
of tunnel data, since UDP is a "connectionless" protocol.

On Windows, this option will delay the TAP-Win32 media state
transitioning to "connected" until connection establishment,
i.e. the receipt of the first authenticated packet from the peer.
.\"*********************************************************
.TP
.B \-\-down cmd
Shell command to run after TUN/TAP device close
(post
.B \-\-user
UID change and/or
.B \-\-chroot
).  Called with the same parameters and environmental
variables as the
.B \-\-up
option above.

Note that if you reduce privileges by using
.B \-\-user
and/or
.B \-\-group,
your
.B \-\-down
script will also run at reduced privilege.
.\"*********************************************************
.TP
.B \-\-down-pre
Call
.B \-\-down
cmd/script before, rather than after, TUN/TAP close.
.\"*********************************************************
.TP
.B \-\-up-restart
Enable the
.B \-\-up
and
.B \-\-down
scripts to be called for restarts as well as initial program start.
This option is described more fully above in the
.B \-\-up
option documentation.
.\"*********************************************************
.TP
.B \-\-setenv name value
Set a custom environmental variable
.B name=value
to pass to script.
.\"*********************************************************
.TP
.B \-\-setenv FORWARD_COMPATIBLE 1
Relax config file syntax checking so that unknown directives
will trigger a warning but not a fatal error,
on the assumption that a given unknown directive might be valid
in future OpenVPN versions.

This option should be used with caution, as there are good security
reasons for having OpenVPN fail if it detects problems in a
config file.  Having said that, there are valid reasons for wanting
new software features to gracefully degrade when encountered by
older software versions.
.\"*********************************************************
.TP
.B \-\-setenv-safe name value
Set a custom environmental variable
.B OPENVPN_name=value
to pass to script.

This directive is designed to be pushed by the server to clients,
and the prepending of "OPENVPN_" to the environmental variable
is a safety precaution to prevent a LD_PRELOAD style attack
from a malicious or compromised server.
.\"*********************************************************
.TP
.B \-\-script-security level [method]
This directive offers policy-level control over OpenVPN's usage of external programs
and scripts.  Lower
.B level
values are more restrictive, higher values are more permissive.  Settings for
.B level:

.B 0 \-\-
Strictly no calling of external programs.
.br
.B 1 \-\-
(Default) Only call built-in executables such as ifconfig, ip, route, or netsh.
.br
.B 2 \-\-
Allow calling of built-in executables and user-defined scripts.
.br
.B 3 \-\-
Allow passwords to be passed to scripts via environmental variables (potentially unsafe).

The
.B method
parameter indicates how OpenVPN should call external commands and scripts.
Settings for
.B method:

.B execve \-\-
(default) Use execve() function on Unix family OSes and CreateProcess() on Windows.
.br
.B system \-\-
Use system() function (deprecated and less safe since the external program command
line is subject to shell expansion).

The
.B \-\-script-security
option was introduced in OpenVPN 2.1_rc9.  For configuration file compatibility
with previous OpenVPN versions, use:
.B \-\-script-security 3 system
.\"*********************************************************
.TP
.B \-\-disable-occ
Don't output a warning message if option inconsistencies are detected between
peers.  An example of an option inconsistency would be where one peer uses
.B \-\-dev tun
while the other peer uses
.B \-\-dev tap.

Use of this option is discouraged, but is provided as
a temporary fix in situations where a recent version of OpenVPN must
connect to an old version.
.\"*********************************************************
.TP
.B \-\-user user
Change the user ID of the OpenVPN process to
.B user
after initialization, dropping privileges in the process.
This option is useful to protect the system
in the event that some hostile party was able to gain control of
an OpenVPN session.  Though OpenVPN's security features make
this unlikely, it is provided as a second line of defense.

By setting
.B user
to
.I nobody
or somebody similarly unprivileged, the hostile party would be
limited in what damage they could cause.  Of course once
you take away privileges, you cannot return them
to an OpenVPN session.  This means, for example, that if
you want to reset an OpenVPN daemon with a
.B SIGUSR1
signal
(for example in response
to a DHCP reset), you should make use of one or more of the
.B \-\-persist
options to ensure that OpenVPN doesn't need to execute any privileged
operations in order to restart (such as re-reading key files
or running
.BR ifconfig
on the TUN device).
.\"*********************************************************
.TP
.B \-\-group group
Similar to the
.B \-\-user
option,
this option changes the group ID of the OpenVPN process to
.B group
after initialization.
.\"*********************************************************
.TP
.B \-\-cd dir
Change directory to
.B dir
prior to reading any files such as
configuration files, key files, scripts, etc.
.B dir
should be an absolute path, with a leading "/",
and without any references
to the current directory such as "." or "..".

This option is useful when you are running
OpenVPN in 
.B \-\-daemon
mode, and you want to consolidate all of
your OpenVPN control files in one location.
.\"*********************************************************
.TP
.B \-\-chroot dir
Chroot to
.B dir
after initialization.  
.B \-\-chroot
essentially redefines
.B dir
as being the top
level directory tree (/).  OpenVPN will therefore
be unable to access any files outside this tree.
This can be desirable from a security standpoint.

Since the chroot operation is delayed until after
initialization, most OpenVPN options that reference
files will operate in a pre-chroot context.

In many cases, the
.B dir
parameter can point to an empty directory, however
complications can result when scripts or restarts
are executed after the chroot operation.
.\"*********************************************************
.TP
.B \-\-setcon context
Apply SELinux
.B context
after initialization. This
essentially provides the ability to restrict OpenVPN's
rights to only network I/O operations, thanks to
SELinux. This goes further than
.B \-\-user
and
.B \-\-chroot
in that those two, while being great security features,
unfortunately do not protect against privilege escalation
by exploitation of a vulnerable system call. You can of
course combine all three, but please note that since
setcon requires access to /proc you will have to provide
it inside the chroot directory (e.g. with mount \-\-bind).

Since the setcon operation is delayed until after
initialization, OpenVPN can be restricted to just
network-related system calls, whereas by applying the
context before startup (such as the OpenVPN one provided
in the SELinux Reference Policies) you will have to
allow many things required only during initialization.

Like with chroot, complications can result when scripts
or restarts are executed after the setcon operation,
which is why you should really consider using the
.B \-\-persist-key
and
.B \-\-persist-tun
options.
.\"*********************************************************
.TP
.B \-\-daemon [progname]
Become a daemon after all initialization functions are completed.
This option will cause all message and error output to
be sent to the syslog file (such as /var/log/messages),
except for the output of shell scripts and
ifconfig commands,
which will go to /dev/null unless otherwise redirected.
The syslog redirection occurs immediately at the point
that
.B \-\-daemon
is parsed on the command line even though
the daemonization point occurs later.  If one of the
.B \-\-log
options is present, it will supercede syslog
redirection.

The optional
.B progname
parameter will cause OpenVPN to report its program name
to the system logger as
.B progname.
This can be useful in linking OpenVPN messages
in the syslog file with specific tunnels.
When unspecified,
.B progname
defaults to "openvpn".

When OpenVPN is run with the
.B \-\-daemon
option, it will try to delay daemonization until the majority of initialization
functions which are capable of generating fatal errors are complete.  This means
that initialization scripts can test the return status of the
openvpn command for a fairly reliable indication of whether the command
has correctly initialized and entered the packet forwarding event loop.

In OpenVPN, the vast majority of errors which occur after initialization are non-fatal.
.\"*********************************************************
.TP
.B \-\-syslog [progname]
Direct log output to system logger, but do not become a daemon.
See
.B \-\-daemon
directive above for description of
.B progname
parameter.
.\"*********************************************************
.TP
.B \-\-passtos
Set the TOS field of the tunnel packet to what the payload's TOS is.
.\"*********************************************************
.TP
.B \-\-inetd [wait|nowait] [progname]
Use this option when OpenVPN is being run from the inetd or
.BR xinetd(8)
server.

The
.B wait/nowait
option must match what is specified in the inetd/xinetd
config file.  The
.B nowait
mode can only be used with
.B \-\-proto tcp-server.
The default is
.B wait.
The
.B nowait
mode can be used to instantiate the OpenVPN daemon as a classic TCP server,
where client connection requests are serviced on a single
port number.  For additional information on this kind of configuration,
see the OpenVPN FAQ:
.I http://openvpn.net/faq.html#oneport

This option precludes the use of
.B \-\-daemon, \-\-local,
or
.B \-\-remote.
Note that this option causes message and error output to be handled in the same
way as the
.B \-\-daemon
option.  The optional
.B progname
parameter is also handled exactly as in
.B \-\-daemon.

Also note that in
.B wait
mode, each OpenVPN tunnel requires a separate TCP/UDP port and
a separate inetd or xinetd entry.  See the OpenVPN 1.x HOWTO for an example
on using OpenVPN with xinetd:
.I http://openvpn.net/1xhowto.html
.\"*********************************************************
.TP
.B \-\-log file
Output logging messages to
.B file,
including output to stdout/stderr which
is generated by called scripts.
If
.B file
already exists it will be truncated.
This option takes effect
immediately when it is parsed in the command line
and will supercede syslog output if
.B \-\-daemon
or
.B \-\-inetd
is also specified.
This option is persistent over the entire course of
an OpenVPN instantiation and will not be reset by SIGHUP,
SIGUSR1, or
.B \-\-ping-restart.

Note that on Windows, when OpenVPN is started as a service,
logging occurs by default without the need to specify
this option.
.\"*********************************************************
.TP
.B \-\-log-append file
Append logging messages to
.B file.
If
.B file
does not exist, it will be created.
This option behaves exactly like
.B \-\-log
except that it appends to rather
than truncating the log file.
.\"*********************************************************
.TP
.B \-\-suppress-timestamps
Avoid writing timestamps to log messages, even when they
otherwise would be prepended. In particular, this applies to
log messages sent to stdout.
.\"*********************************************************
.TP
.B \-\-writepid file
Write OpenVPN's main process ID to
.B file.
.\"*********************************************************
.TP
.B \-\-nice n
Change process priority after initialization
(
.B n
greater than 0 is lower priority,
.B n
less than zero is higher priority).
.\"*********************************************************
.\".TP
.\".B \-\-nice-work n
.\"Change priority of background TLS work thread.  The TLS thread
.\"feature is enabled when OpenVPN is built
.\"with pthread support, and you are running OpenVPN
.\"in TLS mode (i.e. with
.\".B \-\-tls-client
.\"or
.\".B \-\-tls-server
.\"specified).
.\"
.\"Using a TLS thread offloads the CPU-intensive process of SSL/TLS-based
.\"key exchange to a background thread so that it does not become
.\"a latency bottleneck in the tunnel packet forwarding process.
.\"
.\"The parameter
.\".B n
.\"is interpreted exactly as with the
.\".B \-\-nice
.\"option above, but in relation to the work thread rather
.\"than the main thread.
.\"*********************************************************
.TP
.B \-\-fast-io
(Experimental) Optimize TUN/TAP/UDP I/O writes by avoiding
a call to poll/epoll/select prior to the write operation.  The purpose
of such a call would normally be to block until the device
or socket is ready to accept the write.  Such blocking is unnecessary
on some platforms which don't support write blocking on UDP sockets
or TUN/TAP devices.  In such cases, one can optimize the event loop
by avoiding the poll/epoll/select call, improving CPU efficiency
by 5% to 10%.

This option can only be used on non-Windows systems, when
.B \-\-proto udp
is specified, and when
.B \-\-shaper
is NOT specified.
.\"*********************************************************
.TP
.B \-\-multihome
Configure a multi-homed UDP server.  This option can be used when
OpenVPN has been configured to listen on all interfaces, and will
attempt to bind client sessions to the interface on which packets
are being received, so that outgoing packets will be sent out
of the same interface.  Note that this option is only relevant for
UDP servers and currently is only implemented on Linux.

Note: clients connecting to a
.B \-\-multihome
server should always use the
.B \-\-nobind
option.
.\"*********************************************************
.TP
.B \-\-echo [parms...]
Echo
.B parms
to log output.

Designed to be used to send messages to a controlling application
which is receiving the OpenVPN log output.
.\"*********************************************************
.TP
.B \-\-remap-usr1 signal
Control whether internally or externally
generated SIGUSR1 signals are remapped to
SIGHUP (restart without persisting state) or
SIGTERM (exit).

.B signal
can be set to "SIGHUP" or "SIGTERM".  By default, no remapping
occurs.
.\"*********************************************************
.TP
.B \-\-verb n
Set output verbosity to
.B n
(default=1).  Each level shows all info from the previous levels.
Level 3 is recommended if you want a good summary
of what's happening without being swamped by output.

.B 0 \-\-
No output except fatal errors.
.br
.B 1 to 4 \-\-
Normal usage range.
.br
.B 5 \-\-
Output
.B R
and
.B W
characters to the console for each packet read and write, uppercase is
used for TCP/UDP packets and lowercase is used for TUN/TAP packets.
.br
.B 6 to 11 \-\-
Debug info range (see errlevel.h for additional
information on debug levels).
.\"*********************************************************
.TP
.B \-\-status file [n]
Write operational status to
.B file
every
.B n
seconds.

Status can also be written to the syslog by sending a
.B SIGUSR2
signal.
.\"*********************************************************
.TP
.B \-\-status-version [n]
Choose the status file format version number.  Currently
.B n
can be 1, 2, or 3 and defaults to 1.
.\"*********************************************************
.TP
.B \-\-mute n
Log at most
.B n
consecutive messages in the same category.  This is useful to
limit repetitive logging of similar message types.
.\"*********************************************************
.TP
.B \-\-comp-lzo [mode]
Use fast LZO compression \-\- may add up to 1 byte per
packet for incompressible data.
.B mode
may be "yes", "no", or "adaptive" (default).

In a server mode setup, it is possible to selectively turn
compression on or off for individual clients.

First, make sure the client-side config file enables selective
compression by having at least one
.B \-\-comp-lzo
directive, such as
.B \-\-comp-lzo no.
This will turn off compression by default,
but allow a future directive push from the server to
dynamically change the
on/off/adaptive setting.

Next in a
.B \-\-client-config-dir
file, specify the compression setting for the client,
for example:

.nf
.ft 3
.in +4
comp-lzo yes
push "comp-lzo yes"
.in -4
.ft
.fi

The first line sets the
.B comp-lzo
setting for the server
side of the link, the second sets the client side.
.\"*********************************************************
.TP
.B \-\-comp-noadapt
When used in conjunction with
.B \-\-comp-lzo,
this option will disable OpenVPN's adaptive compression algorithm.
Normally, adaptive compression is enabled with
.B \-\-comp-lzo.

Adaptive compression tries to optimize the case where you have
compression enabled, but you are sending predominantly uncompressible
(or pre-compressed) packets over the tunnel, such as an FTP or rsync transfer
of a large, compressed file.  With adaptive compression,
OpenVPN will periodically sample the compression process to measure its
efficiency.  If the data being sent over the tunnel is already compressed,
the compression efficiency will be very low, triggering openvpn to disable
compression for a period of time until the next re-sample test.
.\"*********************************************************
.TP
.B \-\-management IP port [pw-file]
Enable a TCP server on
.B IP:port
to handle daemon management functions.
.B pw-file,
if specified,
is a password file (password on first line)
or "stdin" to prompt from standard input.  The password
provided will set the password which TCP clients will need
to provide in order to access management functions.

The management interface can also listen on a unix domain socket,
for those platforms that support it.  To use a unix domain socket, specify
the unix socket pathname in place of
.B IP
and set
.B port
to 'unix'.  While the default behavior is to create a unix domain socket
that may be connected to by any process, the
.B \-\-management-client-user
and
.B \-\-management-client-group
directives can be used to restrict access.

The management interface provides a special mode where the TCP
management link can operate over the tunnel itself.  To enable this mode,
set
.B IP
= "tunnel".  Tunnel mode will cause the management interface
to listen for a TCP connection on the local VPN address of the
TUN/TAP interface.

While the management port is designed for programmatic control
of OpenVPN by other applications, it is possible to telnet
to the port, using a telnet client in "raw" mode.  Once connected,
type "help" for a list of commands.

For detailed documentation on the management interface, see
the management-notes.txt file in the
.B management
folder of
the OpenVPN source distribution.

It is strongly recommended that
.B IP
be set to 127.0.0.1
(localhost) to restrict accessibility of the management
server to local clients. 
.\"*********************************************************
.TP
.B \-\-management-query-passwords
Query management channel for private key password and
.B \-\-auth-user-pass
username/password.  Only query the management channel
for inputs which ordinarily would have been queried from the
console.
.\"*********************************************************
.TP
.B \-\-management-forget-disconnect
Make OpenVPN forget passwords when management session
disconnects.

This directive does not affect the
.B \-\-http-proxy
username/password.  It is always cached.
.\"*********************************************************
.TP
.B \-\-management-hold
Start OpenVPN in a hibernating state, until a client
of the management interface explicitly starts it
with the
.B hold release
command.
.\"*********************************************************
.TP
.B \-\-management-signal
Send SIGUSR1 signal to OpenVPN if management session disconnects.
This is useful when you wish to disconnect an OpenVPN session on
user logoff.
.\"*********************************************************
.TP
.B \-\-management-log-cache n
Cache the most recent
.B n
lines of log file history for usage
by the management channel.
.\"*********************************************************
.TP
.B \-\-management-client-auth
Gives management interface client the responsibility
to authenticate clients after their client certificate
has been verified.  See management-notes.txt in OpenVPN
distribution for detailed notes.
.\"*********************************************************
.TP
.B \-\-management-client-pf
Management interface clients must specify a packet
filter file for each connecting client.  See management-notes.txt
in OpenVPN distribution for detailed notes.
.\"*********************************************************
.TP
.B \-\-management-client-user u
When the management interface is listening on a unix domain socket,
only allow connections from user
.B u.
.\"*********************************************************
.TP
.B \-\-management-client-group g
When the management interface is listening on a unix domain socket,
only allow connections from group
.B g.
.\"*********************************************************
.TP
.B \-\-plugin module-pathname [init-string]
Load plug-in module from the file
.B module-pathname,
passing
.B init-string
as an argument
to the module initialization function.  Multiple
plugin modules may be loaded into one OpenVPN
process.

For more information and examples on how to build OpenVPN
plug-in modules, see the README file in the
.B plugin
folder of the OpenVPN source distribution.

If you are using an RPM install of OpenVPN, see
/usr/share/openvpn/plugin.  The documentation is
in
.B doc
and the actual plugin modules are in
.B lib.

Multiple plugin modules can be cascaded, and modules can be
used in tandem with scripts.  The modules will be called by
OpenVPN in the order that they are declared in the config
file.  If both a plugin and script are configured for the same
callback, the script will be called last.  If the
return code of the module/script controls an authentication
function (such as tls-verify, auth-user-pass-verify, or
client-connect), then
every module and script must return success (0) in order for
the connection to be authenticated.
.\"*********************************************************
.SS Server Mode
Starting with OpenVPN 2.0, a multi-client TCP/UDP server mode
is supported, and can be enabled with the
.B \-\-mode server
option.  In server mode, OpenVPN will listen on a single
port for incoming client connections.  All client
connections will be routed through a single tun or tap
interface.  This mode is designed for scalability and should
be able to support hundreds or even thousands of clients
on sufficiently fast hardware.  SSL/TLS authentication must
be used in this mode.
.\"*********************************************************
.TP
.B \-\-server network netmask
A helper directive designed to simplify the configuration
of OpenVPN's server mode.  This directive will set up an
OpenVPN server which will allocate addresses to clients
out of the given network/netmask.  The server itself
will take the ".1" address of the given network
for use as the server-side endpoint of the local
TUN/TAP interface.

For example,
.B \-\-server 10.8.0.0 255.255.255.0
expands as follows:

.nf
.ft 3
.in +4
 mode server
 tls-server
 push "topology [topology]"

 if dev tun AND (topology == net30 OR topology == p2p):
   ifconfig 10.8.0.1 10.8.0.2
   if !nopool:
     ifconfig-pool 10.8.0.4 10.8.0.251
   route 10.8.0.0 255.255.255.0
   if client-to-client:
     push "route 10.8.0.0 255.255.255.0"
   else if topology == net30:
     push "route 10.8.0.1"

 if dev tap OR (dev tun AND topology == subnet):
   ifconfig 10.8.0.1 255.255.255.0
   if !nopool:
     ifconfig-pool 10.8.0.2 10.8.0.254 255.255.255.0
   push "route-gateway 10.8.0.1"
.in -4
.ft
.fi

Don't use
.B \-\-server
if you are ethernet bridging.  Use
.B \-\-server-bridge
instead.
.\"*********************************************************
.TP
.B \-\-server-bridge gateway netmask pool-start-IP pool-end-IP
.TP
.B \-\-server-bridge ['nogw']

A helper directive similar to
.B \-\-server
which is designed to simplify the configuration
of OpenVPN's server mode in ethernet bridging configurations.

If
.B \-\-server-bridge
is used without any parameters, it will enable a DHCP-proxy
mode, where connecting OpenVPN clients will receive an IP
address for their TAP adapter from the DHCP server running
on the OpenVPN server-side LAN.
Note that only clients that support
the binding of a DHCP client with the TAP adapter (such as
Windows) can support this mode.  The optional 
.B nogw
flag (advanced) indicates that gateway information should not be
pushed to the client.

To configure ethernet bridging, you 
must first use your OS's bridging capability
to bridge the TAP interface with the ethernet
NIC interface.  For example, on Linux this is done
with the
.B brctl
tool, and with Windows XP it is done in the Network
Connections Panel by selecting the ethernet and
TAP adapters and right-clicking on "Bridge Connections".

Next you you must manually set the
IP/netmask on the bridge interface.  The
.B gateway
and
.B netmask
parameters to
.B \-\-server-bridge
can be set to either the IP/netmask of the
bridge interface, or the IP/netmask of the
default gateway/router on the bridged
subnet.

Finally, set aside a IP range in the bridged
subnet,
denoted by
.B pool-start-IP
and
.B pool-end-IP,
for OpenVPN to allocate to connecting
clients.

For example,
.B server-bridge 10.8.0.4 255.255.255.0 10.8.0.128 10.8.0.254
expands as follows:

.nf
.ft 3
.in +4
mode server
tls-server

ifconfig-pool 10.8.0.128 10.8.0.254 255.255.255.0
push "route-gateway 10.8.0.4"
.in -4
.ft
.fi

In another example,
.B \-\-server-bridge
(without parameters) expands as follows:

.nf
.ft 3
.in +4
mode server
tls-server

push "route-gateway dhcp"
.in -4
.ft
.fi

Or
.B \-\-server-bridge nogw
expands as follows:

.nf
.ft 3
.in +4
mode server
tls-server
.in -4
.ft
.fi
.\"*********************************************************
.TP
.B \-\-push "option"
Push a config file option back to the client for remote
execution.  Note that
.B
option
must be enclosed in double quotes ("").  The client must specify
.B \-\-pull
in its config file.  The set of options which can be
pushed is limited by both feasibility and security.
Some options such as those which would execute scripts
are banned, since they would effectively allow a compromised
server to execute arbitrary code on the client.
Other options such as TLS or MTU parameters
cannot be pushed because the client needs to know
them before the connection to the server can be initiated.

This is a partial list of options which can currently be pushed:
.B \-\-route, \-\-route-gateway, \-\-route-delay, \-\-redirect-gateway,
.B \-\-ip-win32, \-\-dhcp-option,
.B \-\-inactive, \-\-ping, \-\-ping-exit, \-\-ping-restart,
.B \-\-setenv,
.B \-\-persist-key, \-\-persist-tun, \-\-echo,
.B \-\-comp-lzo,
.B \-\-socket-flags,
.B \-\-sndbuf, \-\-rcvbuf
.\"*********************************************************
.TP
.B \-\-push-reset
Don't inherit the global push list for a specific client instance.
Specify this option in a client-specific context such
as with a
.B \-\-client-config-dir
configuration file.  This option will ignore
.B \-\-push
options at the global config file level.
.\"*********************************************************
.TP
.B \-\-disable
Disable a particular client (based on the common name)
from connecting.  Don't use this option to disable a client
due to key or password compromise.  Use a CRL (certificate
revocation list) instead (see the
.B \-\-crl-verify
option).

This option must be associated with a specific client instance,
which means that it must be specified either in a client
instance config file using
.B \-\-client-config-dir
or dynamically generated using a
.B \-\-client-connect
script.
.\"*********************************************************
.TP
.B \-\-ifconfig-pool start-IP end-IP [netmask]
Set aside a pool of subnets to be
dynamically allocated to connecting clients, similar
to a DHCP server.  For tun-style
tunnels, each client will be given a /30 subnet (for
interoperability with Windows clients).  For tap-style
tunnels, individual addresses will be allocated, and the
optional
.B netmask
parameter will also be pushed to clients.

.\"*********************************************************
.TP
.B \-\-ifconfig-pool-persist file [seconds]
Persist/unpersist ifconfig-pool
data to
.B file,
at
.B seconds
intervals (default=600), as well as on program startup and
shutdown.

The goal of this option is to provide a long-term association
between clients (denoted by their common name) and the virtual
IP address assigned to them from the ifconfig-pool.
Maintaining a long-term
association is good for clients because it allows them
to effectively use the
.B \-\-persist-tun
option.

.B file
is a comma-delimited ASCII file, formatted as
<Common-Name>,<IP-address>.

If
.B seconds
= 0,
.B file
will be treated as read-only.  This is useful if
you would like to treat
.B file
as a configuration file.

Note that the entries in this file are treated by OpenVPN as
suggestions only, based on past associations between
a common name and IP address.  They do not guarantee that the given common
name will always receive the given IP address.  If you want guaranteed
assignment, use
.B \-\-ifconfig-push
.\"*********************************************************
.TP
.B \-\-ifconfig-pool-linear
Modifies the
.B \-\-ifconfig-pool
directive to
allocate individual TUN interface addresses for
clients rather than /30 subnets.  NOTE:  This option
is incompatible with Windows clients.

This option is deprecated, and should be replaced with
.B \-\-topology p2p
which is functionally equivalent.
.\"*********************************************************
.TP
.B \-\-ifconfig-push local remote-netmask
Push virtual IP endpoints for client tunnel,
overriding the \-\-ifconfig-pool dynamic allocation.

The parameters
.B local
and
.B remote-netmask
are set according to the
.B \-\-ifconfig
directive which you want to execute on the client machine to
configure the remote end of the tunnel.  Note that the parameters
.B local
and
.B remote-netmask
are from the perspective of the client, not the server.  They may be
DNS names rather than IP addresses, in which case they will be resolved
on the server at the time of client connection.

This option must be associated with a specific client instance,
which means that it must be specified either in a client
instance config file using
.B \-\-client-config-dir
or dynamically generated using a
.B \-\-client-connect
script.

Remember also to include a
.B \-\-route
directive in the main OpenVPN config file which encloses
.B local,
so that the kernel will know to route it
to the server's TUN/TAP interface.

OpenVPN's internal client IP address selection algorithm works as
follows:

.B 1
\-\- Use
.B \-\-client-connect script
generated file for static IP (first choice).
.br
.B 2
\-\- Use
.B \-\-client-config-dir
file for static IP (next choice).
.br
.B 3
\-\- Use
.B \-\-ifconfig-pool
allocation for dynamic IP (last choice).
.br
.\"*********************************************************
.TP
.B \-\-iroute network [netmask]
Generate an internal route to a specific
client. The
.B netmask
parameter, if omitted, defaults to 255.255.255.255.

This directive can be used to route a fixed subnet from
the server to a particular client, regardless
of where the client is connecting from.  Remember
that you must also add the route to the system
routing table as well (such as by using the
.B \-\-route
directive).  The reason why two routes are needed
is that the
.B \-\-route
directive routes the packet from the kernel
to OpenVPN.  Once in OpenVPN, the
.B \-\-iroute
directive routes to the specific client.

This option must be specified either in a client
instance config file using
.B \-\-client-config-dir
or dynamically generated using a
.B \-\-client-connect
script.

The
.B \-\-iroute
directive also has an important interaction with
.B \-\-push
"route ...".
.B \-\-iroute
essentially defines a subnet which is owned by a
particular client (we will call this client A).
If you would like other clients to be able to reach A's
subnet, you can use
.B \-\-push
"route ..."
together with
.B \-\-client-to-client
to effect this.  In order for all clients to see
A's subnet, OpenVPN must push this route to all clients
EXCEPT for A, since the subnet is already owned by A.
OpenVPN accomplishes this by not
not pushing a route to a client
if it matches one of the client's iroutes.
.\"*********************************************************
.TP
.B \-\-client-to-client
Because the OpenVPN server mode handles multiple clients
through a single tun or tap interface, it is effectively
a router.  The
.B \-\-client-to-client
flag tells OpenVPN to internally route client-to-client
traffic rather than pushing all client-originating traffic
to the TUN/TAP interface.

When this option is used, each client will "see" the other
clients which are currently connected.  Otherwise, each
client will only see the server.  Don't use this option
if you want to firewall tunnel traffic using
custom, per-client rules.
.\"*********************************************************
.TP
.B \-\-duplicate-cn
Allow multiple clients with the same common name to concurrently connect.
In the absence of this option, OpenVPN will disconnect a client instance
upon connection of a new client having the same common name.
.\"*********************************************************
.TP
.B \-\-client-connect script
Run
.B script
on client connection.  The script is passed the common name
and IP address of the just-authenticated client
as environmental variables (see environmental variable section
below).  The script is also passed
the pathname of a freshly created temporary file as $1
(i.e. the first command line argument), to be used by the script
to pass dynamically generated config file directives back to OpenVPN.

If the script wants to generate a dynamic config file
to be applied on the server when the client connects,
it should write it to the file named by $1.

See the
.B \-\-client-config-dir
option below for options which
can be legally used in a dynamically generated config file.

Note that the return value of
.B script
is significant.  If
.B script
returns a non-zero error status, it will cause the client
to be disconnected.
.\"*********************************************************
.TP
.B \-\-client-disconnect
Like
.B \-\-client-connect
but called on client instance shutdown.  Will not be called
unless the
.B \-\-client-connect
script and plugins (if defined)
were previously called on this instance with
successful (0) status returns.

The exception to this rule is if the
.B \-\-client-disconnect
script or plugins are cascaded, and at least one client-connect
function succeeded, then ALL of the client-disconnect functions for
scripts and plugins will be called on client instance object deletion,
even in cases where some of the related client-connect functions returned
an error status.
.B 
.\"*********************************************************
.TP
.B \-\-client-config-dir dir
Specify a directory
.B dir
for custom client config files.  After
a connecting client has been authenticated, OpenVPN will
look in this directory for a file having the same name
as the client's X509 common name.  If a matching file
exists, it will be opened and parsed for client-specific
configuration options.  If no matching file is found, OpenVPN
will instead try to open and parse a default file called
"DEFAULT", which may be provided but is not required.

This file can specify a fixed IP address for a given
client using
.B \-\-ifconfig-push,
as well as fixed subnets owned by the client using
.B \-\-iroute.

One of the useful properties of this option is that it
allows client configuration files to be conveniently
created, edited, or removed while the server is live,
without needing to restart the server.

The following
options are legal in a client-specific context:
.B \-\-push, \-\-push-reset, \-\-iroute, \-\-ifconfig-push,
and
.B \-\-config.
.\"*********************************************************
.TP
.B \-\-ccd-exclusive
Require, as a
condition of authentication, that a connecting client has a
.B \-\-client-config-dir
file.
.\"*********************************************************
.TP
.B \-\-tmp-dir dir
Specify a directory
.B dir
for temporary files.  This directory will be used by
.B \-\-client-connect
scripts to dynamically generate client-specific
configuration files.
.\"*********************************************************
.TP
.B \-\-hash-size r v
Set the size of the real address hash table to
.B r
and the virtual address table to
.B v.
By default, both tables are sized at 256 buckets.
.\"*********************************************************
.TP
.B \-\-bcast-buffers n
Allocate
.B n
buffers for broadcast datagrams (default=256).
.\"*********************************************************
.TP
.B \-\-tcp-queue-limit n
Maximum number of output packets queued before TCP (default=64).

When OpenVPN is tunneling data from a TUN/TAP device to a
remote client over a TCP connection, it is possible that the TUN/TAP device
might produce data at a faster rate than the TCP connection
can support.  When the number of output packets queued before sending to
the TCP socket reaches this limit for a given client connection,
OpenVPN will start to drop outgoing packets directed
at this client.
.\"*********************************************************
.TP
.B \-\-tcp-nodelay
This macro sets the TCP_NODELAY socket flag on the server
as well as pushes it to connecting clients.  The TCP_NODELAY
flag disables the Nagle algorithm on TCP sockets causing
packets to be transmitted immediately with low latency,
rather than waiting a short period of time in order
to aggregate several packets into a larger containing
packet.  In VPN applications over TCP, TCP_NODELAY
is generally a good latency optimization.

The macro expands as follows:

.nf
.ft 3
.in +4
 if mode server:
   socket-flags TCP_NODELAY
   push "socket-flags TCP_NODELAY"
.in -4
.ft
.fi
.\"*********************************************************
.TP
.B \-\-max-clients n
Limit server to a maximum of
.B n
concurrent clients.
.\"*********************************************************
.TP
.B \-\-max-routes-per-client n
Allow a maximum of
.B n
internal routes per client (default=256).
This is designed to
help contain DoS attacks where an authenticated client floods the
server with packets appearing to come from many unique MAC addresses,
forcing the server to deplete
virtual memory as its internal routing table expands.
This directive can be used in a
.B \-\-client-config-dir
file or auto-generated by a
.B \-\-client-connect
script to override the global value for a particular client.

Note that this
directive affects OpenVPN's internal routing table, not the
kernel routing table.
.\"*********************************************************
.TP
.B \-\-connect-freq n sec
Allow a maximum of
.B n
new connections per
.B sec 
seconds from clients.  This is designed to contain DoS attacks which flood
the server with connection requests using certificates which
will ultimately fail to authenticate.

This is an imperfect solution however, because in a real
DoS scenario, legitimate connections might also be refused.

For the best protection against DoS attacks in server mode,
use
.B \-\-proto udp
and
.B \-\-tls-auth.
.\"*********************************************************
.TP
.B \-\-learn-address cmd
Run script or shell command
.B cmd
to validate client virtual addresses or routes.

.B cmd
will be executed with 3 parameters:

.B [1] operation \-\-
"add", "update", or "delete" based on whether or not
the address is being added to, modified, or deleted from
OpenVPN's internal routing table.
.br
.B [2] address \-\-
The address being learned or unlearned.  This can be
an IPv4 address such as "198.162.10.14", an IPv4 subnet
such as "198.162.10.0/24", or an ethernet MAC address (when
.B \-\-dev tap
is being used) such as "00:FF:01:02:03:04".
.br
.B [3] common name \-\-
The common name on the certificate associated with the
client linked to this address.  Only present for "add"
or "update" operations, not "delete".

On "add" or "update" methods, if the script returns
a failure code (non-zero), OpenVPN will reject the address
and will not modify its internal routing table.

Normally, the
.B cmd
script will use the information provided above to set
appropriate firewall entries on the VPN TUN/TAP interface.
Since OpenVPN provides the association between virtual IP
or MAC address and the client's authenticated common name,
it allows a user-defined script to configure firewall access
policies with regard to the client's high-level common name,
rather than the low level client virtual addresses.
.\"*********************************************************
.TP
.B \-\-auth-user-pass-verify script method
Require the client to provide a username/password (possibly
in addition to a client certificate) for authentication.

OpenVPN will execute
.B script
as a shell command to validate the username/password
provided by the client.

If
.B method
is set to "via-env", OpenVPN will call
.B script
with the environmental variables
.B username
and
.B password
set to the username/password strings provided by the client.
Be aware that this method is insecure on some platforms which
make the environment of a process publicly visible to other
unprivileged processes.

If
.B method
is set to "via-file", OpenVPN will write the username and
password to the first two lines of a temporary file.  The filename
will be passed as an argument to
.B script,
and the file will be automatically deleted by OpenVPN after
the script returns.  The location of the temporary file is
controlled by the
.B \-\-tmp-dir
option, and will default to the current directory if unspecified.
For security, consider setting 
.B \-\-tmp-dir
to a volatile storage medium such as
.B /dev/shm
(if available) to prevent the username/password file from touching the hard drive.

The script should examine the username
and password,
returning a success exit code (0) if the
client's authentication request is to be accepted, or a failure
code (1) to reject the client.

This directive is designed to enable a plugin-style interface
for extending OpenVPN's authentication capabilities.

To protect against a client passing a maliciously formed
username or password string, the username string must
consist only of these characters: alphanumeric, underbar
('_'), dash ('-'), dot ('.'), or at ('@').  The password
string can consist of any printable characters except for
CR or LF.  Any illegal characters in either the username
or password string will be converted to underbar ('_').

Care must be taken by any user-defined scripts to avoid
creating a security vulnerability in the way that these
strings are handled.  Never use these strings in such a way
that they might be escaped or evaluated by a shell interpreter.

For a sample script that performs PAM authentication, see
.B sample-scripts/auth-pam.pl
in the OpenVPN source distribution.
.\"*********************************************************
.TP
.B \-\-opt-verify
Clients that connect with options that are incompatible
with those of the server will be disconnected.

Options that will be compared for compatibility include
dev-type, link-mtu, tun-mtu, proto, tun-ipv6, ifconfig,
comp-lzo, fragment, keydir, cipher, auth, keysize, secret,
no-replay, no-iv, tls-auth, key-method, tls-server, and tls-client.

This option requires that
.B \-\-disable-occ
NOT be used.
.\"*********************************************************
.TP
.B \-\-auth-user-pass-optional
Allow connections by clients that do not specify a username/password.
Normally, when
.B \-\-auth-user-pass-verify
or
.B \-\-management-client-auth
is specified (or an authentication plugin module), the
OpenVPN server daemon will require connecting clients to specify a
username and password.  This option makes the submission of a username/password
by clients optional, passing the responsibility to the user-defined authentication
module/script to accept or deny the client based on other factors
(such as the setting of X509 certificate fields).  When this option is used,
and a connecting client does not submit a username/password, the user-defined
authentication module/script will see the username and password as being set
to empty strings ("").  The authentication module/script MUST have logic
to detect this condition and respond accordingly.
.\"*********************************************************
.TP
.B \-\-client-cert-not-required
Don't require client certificate, client will authenticate
using username/password only.  Be aware that using this directive
is less secure than requiring certificates from all clients.

If you use this directive, the
entire responsibility of authentication will rest on your
.B \-\-auth-user-pass-verify
script, so keep in mind that bugs in your script
could potentially compromise the security of your VPN.

If you don't use this directive, but you also specify an
.B \-\-auth-user-pass-verify
script, then OpenVPN will perform double authentication.  The
client certificate verification AND the
.B \-\-auth-user-pass-verify
script will need to succeed in order for a client to be
authenticated and accepted onto the VPN.
.\"*********************************************************
.TP
.B \-\-username-as-common-name
For
.B \-\-auth-user-pass-verify
authentication, use
the authenticated username as the common name,
rather than the common name from the client cert.
.\"*********************************************************
.TP
.B \-\-no-name-remapping
Allow Common Name, X509 Subject, and username strings to include
any printable character including space, but excluding control
characters such as tab, newline, and carriage-return.

By default, OpenVPN will remap
any character other than alphanumeric, underbar ('_'), dash
('-'), dot ('.'), and slash ('/') to underbar ('_').  The X509
Subject string as returned by the
.B tls_id
environmental variable, can additionally contain colon (':') or
equal ('=').

While name remapping is performed for security reasons to reduce
the possibility of introducing string expansion security vulnerabilities
in user-defined authentication
scripts, this option is provided for those cases where it is desirable to
disable the remapping feature.  Don't use this option unless you 
know what you are doing!
.\"*********************************************************
.TP
.B \-\-port-share host port
When run in TCP server mode, share the OpenVPN port with
another application, such as an HTTPS server.  If OpenVPN
senses a connection to its port which is using a non-OpenVPN
protocol, it will proxy the connection to the server at
.B host:port.
Currently only designed to work with HTTP/HTTPS,
though it would be theoretically possible to extend to
other protocols such as ssh.

Not implemented on Windows.
.\"*********************************************************
.SS Client Mode
Use client mode when connecting to an OpenVPN server
which has
.B \-\-server, \-\-server-bridge,
or
.B \-\-mode server
in it's configuration.
.\"*********************************************************
.TP
.B \-\-client
A helper directive designed to simplify the configuration
of OpenVPN's client mode.  This directive is equivalent to:

.nf
.ft 3
.in +4
 pull
 tls-client
.in -4
.ft
.fi
.\"*********************************************************
.TP
.B \-\-pull
This option must be used on a client which is connecting
to a multi-client server.  It indicates to OpenVPN that it
should accept options pushed by the server, provided they
are part of the legal set of pushable options (note that the
.B \-\-pull
option is implied by
.B \-\-client
).

In particular,
.B \-\-pull
allows the server to push routes to the client, so you should
not use
.B \-\-pull
or
.B \-\-client
in situations where you don't trust the server to have control
over the client's routing table.
.\"*********************************************************
.TP
.B \-\-auth-user-pass [up]
Authenticate with server using username/password.
.B up
is a file containing username/password on 2 lines (Note: OpenVPN
will only read passwords from a file if it has been built
with the \-\-enable-password-save configure option, or on Windows
by defining ENABLE_PASSWORD_SAVE in config-win32.h).

If
.B up
is omitted, username/password will be prompted from the
console.

The server configuration must specify an
.B \-\-auth-user-pass-verify
script to verify the username/password provided by
the client.
.\"*********************************************************
.TP
.B \-\-auth-retry type
Controls how OpenVPN responds to username/password verification
errors such as the client-side response to an AUTH_FAILED message from the server
or verification failure of the private key password.

Normally used to prevent auth errors from being fatal
on the client side, and to permit username/password requeries in case
of error.

An AUTH_FAILED message is generated by the server if the client
fails
.B \-\-auth-user-pass
authentication, or if the server-side
.B \-\-client-connect
script returns an error status when the client
tries to connect.

.B type
can be one of:

.B none \-\-
Client will exit with a fatal error (this is the default).
.br
.B nointeract \-\-
Client will retry the connection without requerying for an
.B \-\-auth-user-pass
username/password.  Use this option for unattended clients.
.br
.B interact \-\-
Client will requery for an
.B \-\-auth-user-pass
username/password and/or private key password before attempting a reconnection.

Note that while this option cannot be pushed, it can be controlled
from the management interface.
.\"*********************************************************
.TP
.B \-\-server-poll-timeout n
when polling possible remote servers to connect to
in a round-robin fashion, spend no more than
.B n
seconds waiting for a response before trying the next server.
.\"*********************************************************
.TP
.B \-\-explicit-exit-notify [n]
In UDP client mode or point-to-point mode, send server/peer an exit notification
if tunnel is restarted or OpenVPN process is exited.  In client mode, on
exit/restart, this
option will tell the server to immediately close its client instance object
rather than waiting for a timeout.  The
.B n
parameter (default=1) controls the maximum number of retries that the client
will attempt to resend the exit notification message.
.\"*********************************************************
.SS Data Channel Encryption Options:
These options are meaningful for both Static & TLS-negotiated key modes
(must be compatible between peers).
.\"*********************************************************
.TP
.B \-\-secret file [direction]
Enable Static Key encryption mode (non-TLS).
Use pre-shared secret
.B file
which was generated with
.B \-\-genkey.

The optional
.B direction
parameter enables the use of 4 distinct keys
(HMAC-send, cipher-encrypt, HMAC-receive, cipher-decrypt), so that
each data flow direction has a different set of HMAC and cipher keys.
This has a number of desirable security properties including
eliminating certain kinds of DoS and message replay attacks.

When the
.B direction
parameter is omitted, 2 keys are used bidirectionally, one for HMAC
and the other for encryption/decryption.

The
.B direction
parameter should always be complementary on either side of the connection,
i.e. one side should use "0" and the other should use "1", or both sides
should omit it altogether.

The
.B direction
parameter requires that
.B file
contains a 2048 bit key.  While pre-1.5 versions of OpenVPN
generate 1024 bit key files, any version of OpenVPN which
supports the
.B direction
parameter, will also support 2048 bit key file generation
using the
.B \-\-genkey
option.

Static key encryption mode has certain advantages,
the primary being ease of configuration.

There are no certificates
or certificate authorities or complicated negotiation handshakes and protocols.
The only requirement is that you have a pre-existing secure channel with
your peer (such as
.B ssh
) to initially copy the key.  This requirement, along with the
fact that your key never changes unless you manually generate a new one,
makes it somewhat less secure than TLS mode (see below).  If an attacker
manages to steal your key, everything that was ever encrypted with
it is compromised.  Contrast that to the perfect forward secrecy features of
TLS mode (using Diffie Hellman key exchange), where even if an attacker
was able to steal your private key, he would gain no information to help
him decrypt past sessions.

Another advantageous aspect of Static Key encryption mode is that
it is a handshake-free protocol 
without any distinguishing signature or feature
(such as a header or protocol handshake sequence) 
that would mark the ciphertext packets as being
generated by OpenVPN.  Anyone eavesdropping on the wire
would see nothing
but random-looking data.
.\"*********************************************************
.TP
.B \-\-auth alg
Authenticate packets with HMAC using message
digest algorithm
.B alg.
(The default is
.B SHA1
).
HMAC is a commonly used message authentication algorithm (MAC) that uses
a data string, a secure hash algorithm, and a key, to produce
a digital signature.

OpenVPN's usage of HMAC is to first encrypt a packet, then HMAC the resulting ciphertext.

In static-key encryption mode, the HMAC key
is included in the key file generated by
.B \-\-genkey.
In TLS mode, the HMAC key is dynamically generated and shared
between peers via the TLS control channel.  If OpenVPN receives a packet with
a bad HMAC it will drop the packet.
HMAC usually adds 16 or 20 bytes per packet.
Set
.B alg=none
to disable authentication.

For more information on HMAC see
.I http://www.cs.ucsd.edu/users/mihir/papers/hmac.html
.\"*********************************************************
.TP
.B \-\-cipher alg
Encrypt packets with cipher algorithm
.B alg.
The default is
.B BF-CBC,
an abbreviation for Blowfish in Cipher Block Chaining mode.
Blowfish has the advantages of being fast, very secure, and allowing key sizes
of up to 448 bits.  Blowfish is designed to be used in situations where
keys are changed infrequently.

For more information on blowfish, see
.I http://www.counterpane.com/blowfish.html

To see other ciphers that are available with
OpenVPN, use the
.B \-\-show-ciphers
option.

OpenVPN supports the CBC, CFB, and OFB cipher modes,
however CBC is recommended and CFB and OFB should
be considered advanced modes.

Set
.B alg=none
to disable encryption.
.\"*********************************************************
.TP
.B \-\-keysize n
Size of cipher key in bits (optional).
If unspecified, defaults to cipher-specific default.  The
.B \-\-show-ciphers
option (see below) shows all available OpenSSL ciphers,
their default key sizes, and whether the key size can
be changed.  Use care in changing a cipher's default
key size.  Many ciphers have not been extensively
cryptanalyzed with non-standard key lengths, and a
larger key may offer no real guarantee of greater
security, or may even reduce security.
.\"*********************************************************
.TP
.B \-\-prng alg [nsl]
(Advanced) For PRNG (Pseudo-random number generator),
use digest algorithm
.B alg
(default=sha1), and set
.B nsl
(default=16)
to the size in bytes of the nonce secret length (between 16 and 64).

Set
.B alg=none
to disable the PRNG and use the OpenSSL RAND_bytes function
instead for all of OpenVPN's pseudo-random number needs.
.\"*********************************************************
.TP
.B \-\-engine [engine-name]
Enable OpenSSL hardware-based crypto engine functionality.

If
.B engine-name
is specified,
use a specific crypto engine.  Use the
.B \-\-show-engines
standalone option to list the crypto engines which are
supported by OpenSSL.
.\"*********************************************************
.TP
.B \-\-no-replay
(Advanced) Disable OpenVPN's protection against replay attacks.
Don't use this option unless you are prepared to make
a tradeoff of greater efficiency in exchange for less
security.

OpenVPN provides datagram replay protection by default.

Replay protection is accomplished
by tagging each outgoing datagram with an identifier
that is guaranteed to be unique for the key being used.
The peer that receives the datagram will check for
the uniqueness of the identifier.  If the identifier
was already received in a previous datagram, OpenVPN
will drop the packet.  Replay protection is important
to defeat attacks such as a SYN flood attack, where
the attacker listens in the wire, intercepts a TCP
SYN packet (identifying it by the context in which
it occurs in relation to other packets), then floods
the receiving peer with copies of this packet.

OpenVPN's replay protection is implemented in slightly
different ways, depending on the key management mode
you have selected.

In Static Key mode
or when using an CFB or OFB mode cipher, OpenVPN uses a
64 bit unique identifier that combines a time stamp with
an incrementing sequence number.

When using TLS mode for key exchange and a CBC cipher
mode, OpenVPN uses only a 32 bit sequence number without
a time stamp, since OpenVPN can guarantee the uniqueness
of this value for each key.  As in IPSec, if the sequence number is
close to wrapping back to zero, OpenVPN will trigger
a new key exchange.

To check for replays, OpenVPN uses
the
.I sliding window
algorithm used
by IPSec.
.\"*********************************************************
.TP
.B \-\-replay-window n [t]
Use a replay protection sliding-window of size
.B n
and a time window of
.B t
seconds.

By default
.B n
is 64 (the IPSec default) and
.B t
is 15 seconds.

This option is only relevant in UDP mode, i.e.
when either
.B \-\-proto udp
is specifed, or no
.B \-\-proto
option is specified.

When OpenVPN tunnels IP packets over UDP, there is the possibility that
packets might be dropped or delivered out of order.  Because OpenVPN, like IPSec,
is emulating the physical network layer,
it will accept an out-of-order packet sequence, and
will deliver such packets in the same order they were received to
the TCP/IP protocol stack, provided they satisfy several constraints.

.B (a)
The packet cannot be a replay (unless
.B \-\-no-replay
is specified, which disables replay protection altogether).

.B (b)
If a packet arrives out of order, it will only be accepted if the difference
between its sequence number and the highest sequence number received
so far is less than
.B n.

.B (c)
If a packet arrives out of order, it will only be accepted if it arrives no later
than
.B t
seconds after any packet containing a higher sequence number.

If you are using a network link with a large pipeline (meaning that
the product of bandwidth and latency is high), you may want to use
a larger value for
.B n.
Satellite links in particular often require this.

If you run OpenVPN at
.B \-\-verb 4,
you will see the message "Replay-window backtrack occurred [x]"
every time the maximum sequence number backtrack seen thus far
increases.  This can be used to calibrate
.B n.

There is some controversy on the appropriate method of handling packet
reordering at the security layer.

Namely, to what extent should the
security layer protect the encapsulated protocol from attacks which masquerade
as the kinds of normal packet loss and reordering that occur over IP networks?

The IPSec and OpenVPN approach is to allow packet reordering within a certain
fixed sequence number window.

OpenVPN adds to the IPSec model by limiting the window size in time as well as
sequence space.

OpenVPN also adds TCP transport as an option (not offered by IPSec) in which
case OpenVPN can adopt a very strict attitude towards message deletion and
reordering:  Don't allow it.  Since TCP guarantees reliability, any packet
loss or reordering event can be assumed to be an attack.

In this sense, it could be argued that TCP tunnel transport is preferred when
tunneling non-IP or UDP application protocols which might be vulnerable to a
message deletion or reordering attack which falls within the normal
operational parameters of IP networks.

So I would make the statement that one should never tunnel a non-IP protocol
or UDP application protocol over UDP, if the protocol might be vulnerable to a
message deletion or reordering attack that falls within the normal operating
parameters of what is to be expected from the physical IP layer.  The problem
is easily fixed by simply using TCP as the VPN transport layer.
.\"*********************************************************
.TP
.B \-\-mute-replay-warnings
Silence the output of replay warnings, which are a common
false alarm on WiFi networks.  This option preserves
the security of the replay protection code without
the verbosity associated with warnings about duplicate
packets.
.\"*********************************************************
.TP
.B \-\-replay-persist file
Persist replay-protection state across sessions using
.B file
to save and reload the state.

This option will strengthen protection against replay attacks,
especially when you are using OpenVPN in a dynamic context (such
as with
.B \-\-inetd)
when OpenVPN sessions are frequently started and stopped. 

This option will keep a disk copy of the current replay protection
state (i.e. the most recent packet timestamp and sequence number
received from the remote peer), so that if an OpenVPN session
is stopped and restarted, it will reject any replays of packets
which were already received by the prior session.

This option only makes sense when replay protection is enabled
(the default) and you are using either
.B \-\-secret
(shared-secret key mode) or TLS mode with
.B \-\-tls-auth.
.\"*********************************************************
.TP
.B \-\-no-iv
(Advanced) Disable OpenVPN's use of IV (cipher initialization vector).
Don't use this option unless you are prepared to make
a tradeoff of greater efficiency in exchange for less
security.

OpenVPN uses an IV by default, and requires it for CFB and
OFB cipher modes (which are totally insecure without it).
Using an IV is important for security when multiple
messages are being encrypted/decrypted with the same key.

IV is implemented differently depending on the cipher mode used.

In CBC mode, OpenVPN uses a pseudo-random IV for each packet.

In CFB/OFB mode, OpenVPN uses a unique sequence number and time stamp
as the IV.  In fact, in CFB/OFB mode, OpenVPN uses a datagram
space-saving optimization that uses the unique identifier for
datagram replay protection as the IV.
.\"*********************************************************
.TP
.B \-\-test-crypto
Do a self-test of OpenVPN's crypto options by encrypting and
decrypting test packets using the data channel encryption options
specified above.  This option does not require a peer to function,
and therefore can be specified without
.B \-\-dev
or
.B \-\-remote.

The typical usage of
.B \-\-test-crypto
would be something like this:

.B openvpn \-\-test-crypto \-\-secret key

or

.B openvpn \-\-test-crypto \-\-secret key \-\-verb 9

This option is very useful to test OpenVPN after it has been ported to
a new platform, or to isolate problems in the compiler, OpenSSL
crypto library, or OpenVPN's crypto code.  Since it is a self-test mode,
problems with encryption and authentication can be debugged independently
of network and tunnel issues.
.\"*********************************************************
.SS TLS Mode Options:
TLS mode is the most powerful crypto mode of OpenVPN in both security and flexibility.
TLS mode works by establishing control and
data channels which are multiplexed over a single TCP/UDP port.  OpenVPN initiates
a TLS session over the control channel and uses it to exchange cipher
and HMAC keys to protect the data channel.  TLS mode uses a robust reliability
layer over the UDP connection for all control channel communication, while
the data channel, over which encrypted tunnel data passes, is forwarded without
any mediation.  The result is the best of both worlds: a fast data channel
that forwards over UDP with only the overhead of encrypt,
decrypt, and HMAC functions,
and a control channel that provides all of the security features of TLS,
including certificate-based authentication and Diffie Hellman forward secrecy.

To use TLS mode, each peer that runs OpenVPN should have its own local
certificate/key pair (
.B \-\-cert
and
.B \-\-key
), signed by the root certificate which is specified
in
.B \-\-ca.

When two OpenVPN peers connect, each presents its local certificate to the
other.  Each peer will then check that its partner peer presented a
certificate which was signed by the master root certificate as specified in
.B \-\-ca.

If that check on both peers succeeds, then the TLS negotiation
will succeed, both OpenVPN
peers will exchange temporary session keys, and the tunnel will begin
passing data.

The OpenVPN distribution contains a set of scripts for
managing RSA certificates & keys,
located in the
.I easy-rsa
subdirectory.

The easy-rsa package is also rendered in web form here:
.I http://openvpn.net/easyrsa.html
.\"*********************************************************
.TP
.B \-\-tls-server
Enable TLS and assume server role during TLS handshake.  Note that
OpenVPN is designed as a peer-to-peer application.  The designation
of client or server is only for the purpose of negotiating the TLS
control channel.
.\"*********************************************************
.TP
.B \-\-tls-client
Enable TLS and assume client role during TLS handshake.
.\"*********************************************************
.TP
.B \-\-ca file
Certificate authority (CA) file in .pem format, also referred to as the
.I root
certificate.  This file can have multiple
certificates in .pem format, concatenated together.  You can construct your own
certificate authority certificate and private key by using a command such as:

.B openssl req -nodes -new -x509 -keyout ca.key -out ca.crt

Then edit your openssl.cnf file and edit the
.B certificate
variable to point to your new root certificate
.B ca.crt.

For testing purposes only, the OpenVPN distribution includes a sample
CA certificate (ca.crt).
Of course you should never use
the test certificates and test keys distributed with OpenVPN in a
production environment, since by virtue of the fact that
they are distributed with OpenVPN, they are totally insecure.
.\"*********************************************************
.TP
.B \-\-dh file
File containing Diffie Hellman parameters
in .pem format (required for
.B \-\-tls-server
only). Use

.B openssl dhparam -out dh1024.pem 1024

to generate your own, or use the existing dh1024.pem file
included with the OpenVPN distribution.  Diffie Hellman parameters
may be considered public.
.\"*********************************************************
.TP
.B \-\-cert file
Local peer's signed certificate in .pem format \-\- must be signed
by a certificate authority whose certificate is in
.B \-\-ca file.
Each peer in an OpenVPN link running in TLS mode should have its own
certificate and private key file.  In addition, each certificate should
have been signed by the key of a certificate
authority whose public key resides in the
.B \-\-ca
certificate authority file.
You can easily make your own certificate authority (see above) or pay money
to use a commercial service such as thawte.com (in which case you will be
helping to finance the world's second space tourist :).
To generate a certificate,
you can use a command such as:

.B openssl req -nodes -new -keyout mycert.key -out mycert.csr

If your certificate authority private key lives on another machine, copy
the certificate signing request (mycert.csr) to this other machine (this can
be done over an insecure channel such as email).  Now sign the certificate
with a command such as:

.B openssl ca -out mycert.crt -in mycert.csr

Now copy the certificate (mycert.crt)
back to the peer which initially generated the .csr file (this
can be over a public medium).
Note that the
.B openssl ca
command reads the location of the certificate authority key from its
configuration file such as
.B /usr/share/ssl/openssl.cnf
\-\- note also
that for certificate authority functions, you must set up the files
.B index.txt
(may be empty) and
.B serial
(initialize to
.B 
01
).
.\"*********************************************************
.TP
.B \-\-key file
Local peer's private key in .pem format.  Use the private key which was generated
when you built your peer's certificate (see
.B -cert file
above).
.\"*********************************************************
.TP
.B \-\-pkcs12 file
Specify a PKCS #12 file containing local private key,
local certificate, and root CA certificate.
This option can be used instead of
.B \-\-ca, \-\-cert,
and
.B \-\-key.
.\"*********************************************************
.TP
.B \-\-pkcs11-cert-private [0|1]...
Set if access to certificate object should be performed after login.
Every provider has its own setting.
.\"*********************************************************
.TP
.B \-\-pkcs11-id name
Specify the serialized certificate id to be used. The id can be gotten
by the standalone
.B \-\-show-pkcs11-ids
option.
.\"*********************************************************
.TP
.B \-\-pkcs11-id-management
Acquire PKCS#11 id from management interface. In this case a NEED-STR 'pkcs11-id-request'
real-time message will be triggered, application may use pkcs11-id-count command to
retrieve available number of certificates, and pkcs11-id-get command to retrieve certificate
id and certificate body.
.\"*********************************************************
.TP
.B \-\-pkcs11-pin-cache seconds
Specify how many seconds the PIN can be cached, the default is until the token is removed.
.\"*********************************************************
.TP
.B \-\-pkcs11-protected-authentication [0|1]...
Use PKCS#11 protected authentication path, useful for biometric and external
keypad devices.
Every provider has its own setting.
.\"*********************************************************
.TP
.B \-\-pkcs11-providers provider...
Specify a RSA Security Inc. PKCS #11 Cryptographic Token Interface (Cryptoki) providers
to load.
This option can be used instead of
.B \-\-cert, \-\-key,
and
.B \-\-pkcs12.
.\"*********************************************************
.TP
.B \-\-pkcs11-private-mode mode...
Specify which method to use in order to perform private key operations.
A different mode can be specified for each provider.
Mode is encoded as hex number, and can be a mask one of the following:

.B 0
(default) \-\- Try to determind automatically.
.br
.B 1
\-\- Use sign.
.br
.B 2
\-\- Use sign recover.
.br
.B 4
\-\- Use decrypt.
.br
.B 8
\-\- Use unwrap.
.br
.\"*********************************************************
.TP
.B \-\-cryptoapicert select-string
Load the certificate and private key from the
Windows Certificate System Store (Windows Only).

Use this option instead of
.B \-\-cert
and
.B \-\-key.

This makes
it possible to use any smart card, supported by Windows, but also any
kind of certificate, residing in the Cert Store, where you have access to
the private key.  This option has been tested with a couple of different
smart cards (GemSAFE, Cryptoflex, and Swedish Post Office eID) on the
client side, and also an imported PKCS12 software certificate on the
server side.

To select a certificate, based on a substring search in the
certificate's subject:

.B cryptoapicert
"SUBJ:Peter Runestig"

To select a certificate, based on certificate's thumbprint:

.B cryptoapicert
"THUMB:f6 49 24 41 01 b4 ..."

The thumbprint hex string can easily be copy-and-pasted from the Windows
Certificate Store GUI.

.\"*********************************************************
.TP
.B \-\-key-method m
Use data channel key negotiation method
.B m.
The key method must match on both sides of the connection.

After OpenVPN negotiates a TLS session, a new set of keys
for protecting the tunnel data channel is generated and
exchanged over the TLS session.

In method 1 (the default for OpenVPN 1.x), both sides generate
random encrypt and HMAC-send keys which are forwarded to
the other host over the TLS channel.

In method 2, (the default for OpenVPN 2.0)
the client generates a random key.  Both client
and server also generate some random seed material.  All key source
material is exchanged over the TLS channel. The actual
keys are generated using the TLS PRF function, taking source
entropy from both client and server.  Method 2 is designed to
closely parallel the key generation process used by TLS 1.0.

Note that in TLS mode, two separate levels 
of keying occur:

(1) The TLS connection is initially negotiated, with both sides
of the connection producing certificates and verifying the certificate
(or other authentication info provided) of
the other side.  The
.B \-\-key-method
parameter has no effect on this process.

(2) After the TLS connection is established, the tunnel session keys are
separately negotiated over the existing secure TLS channel.  Here,
.B \-\-key-method
determines the derivation of the tunnel session keys.
.\"*********************************************************
.TP
.B \-\-tls-cipher l
A list
.B l
of allowable TLS ciphers delimited by a colon (":").
If you require a high level of security,
you may want to set this parameter manually, to prevent a
version rollback attack where a man-in-the-middle attacker tries
to force two peers to negotiate to the lowest level
of security they both support.
Use
.B \-\-show-tls
to see a list of supported TLS ciphers.
.\"*********************************************************
.TP
.B \-\-tls-timeout n
Packet retransmit timeout on TLS control channel
if no acknowledgment from remote within
.B n
seconds (default=2).  When OpenVPN sends a control
packet to its peer, it will expect to receive an
acknowledgement within
.B n
seconds or it will retransmit the packet, subject
to a TCP-like exponential backoff algorithm.  This parameter
only applies to control channel packets.  Data channel
packets (which carry encrypted tunnel data) are never
acknowledged, sequenced, or retransmitted by OpenVPN because
the higher level network protocols running on top of the tunnel
such as TCP expect this role to be left to them.
.\"*********************************************************
.TP
.B \-\-reneg-bytes n
Renegotiate data channel key after
.B n
bytes sent or received (disabled by default).
OpenVPN allows the lifetime of a key
to be expressed as a number of bytes encrypted/decrypted, a number of packets, or
a number of seconds.  A key renegotiation will be forced
if any of these three criteria are met by either peer.
.\"*********************************************************
.TP
.B \-\-reneg-pkts n
Renegotiate data channel key after
.B n
packets sent and received (disabled by default).
.\"*********************************************************
.TP
.B \-\-reneg-sec n
Renegotiate data channel key after
.B n
seconds (default=3600).

When using dual-factor authentication, note that this default value may
cause the end user to be challenged to reauthorize once per hour.

Also, keep in mind that this option can be used on both the client and server,
and whichever uses the lower value will be the one to trigger the renegotiation.
A common mistake is to set
.B \-\-reneg-sec
to a higher value on either the client or server, while the other side of the connection
is still using the default value of 3600 seconds, meaning that the renegotiation will
still occur once per 3600 seconds.  The solution is to increase \-\-reneg-sec on both the
client and server, or set it to 0 on one side of the connection (to disable), and to
your chosen value on the other side.
.\"*********************************************************
.TP
.B \-\-hand-window n
Handshake Window \-\- the TLS-based key exchange must finalize within
.B n
seconds
of handshake initiation by any peer (default = 60 seconds).
If the handshake fails
we will attempt to reset our connection with our peer and try again.
Even in the event of handshake failure we will still use
our expiring key for up to
.B \-\-tran-window
seconds to maintain continuity of transmission of tunnel
data.
.\"*********************************************************
.TP
.B \-\-tran-window n
Transition window \-\- our old key can live this many seconds
after a new a key renegotiation begins (default = 3600 seconds).
This feature allows for a graceful transition from old to new
key, and removes the key renegotiation sequence from the critical
path of tunnel data forwarding.
.\"*********************************************************
.TP
.B \-\-single-session
After initially connecting to a remote peer, disallow any new connections.
Using this
option means that a remote peer cannot connect, disconnect, and then
reconnect.

If the daemon is reset by a signal or
.B \-\-ping-restart,
it will allow one new connection.

.B \-\-single-session
can be used with
.B \-\-ping-exit
or
.B \-\-inactive
to create a single dynamic session that will exit when finished.
.\"*********************************************************
.TP
.B \-\-tls-exit
Exit on TLS negotiation failure.
.\"*********************************************************
.TP
.B \-\-tls-auth file [direction]
Add an additional layer of HMAC authentication on top of the TLS
control channel to protect against DoS attacks.

In a nutshell,
.B \-\-tls-auth
enables a kind of "HMAC firewall" on OpenVPN's TCP/UDP port,
where TLS control channel packets
bearing an incorrect HMAC signature can be dropped immediately without
response.

.B file
(required) is a key file which can be in one of two formats:

.B (1)
An OpenVPN static key file generated by
.B \-\-genkey
(required if
.B direction
parameter is used).

.B (2)
A freeform passphrase file.  In this case the HMAC key will
be derived by taking a secure hash of this file, similar to
the
.BR md5sum (1)
or
.BR sha1sum (1)
commands.

OpenVPN will first try format (1), and if the file fails to parse as
a static key file, format (2) will be used.

See the
.B \-\-secret
option for more information on the optional
.B direction
parameter.

.B \-\-tls-auth
is recommended when you are running OpenVPN in a mode where
it is listening for packets from any IP address, such as when
.B \-\-remote
is not specified, or
.B \-\-remote
is specified with
.B \-\-float.

The rationale for
this feature is as follows.  TLS requires a multi-packet exchange
before it is able to authenticate a peer.  During this time
before authentication, OpenVPN is allocating resources (memory
and CPU) to this potential peer.  The potential peer is also
exposing many parts of OpenVPN and the OpenSSL library to the packets
it is sending.  Most successful network attacks today seek
to either exploit bugs in programs (such as buffer overflow attacks) or
force a program to consume so many resources that it becomes unusable.
Of course the first line of defense is always to produce clean,
well-audited code.  OpenVPN has been written with buffer overflow
attack prevention as a top priority.
But as history has shown, many of the most widely used
network applications have, from time to time,
fallen to buffer overflow attacks.

So as a second line of defense, OpenVPN offers
this special layer of authentication on top of the TLS control channel so that
every packet on the control channel is authenticated by an
HMAC signature and a unique ID for replay protection.
This signature will also help protect against DoS (Denial of Service) attacks.
An important rule of thumb in reducing vulnerability to DoS attacks is to
minimize the amount of resources a potential, but as yet unauthenticated,
client is able to consume.

.B \-\-tls-auth
does this by signing every TLS control channel packet with an HMAC signature,
including packets which are sent before the TLS level has had a chance
to authenticate the peer.
The result is that packets without
the correct signature can be dropped immediately upon reception,
before they have a chance to consume additional system resources
such as by initiating a TLS handshake.
.B \-\-tls-auth
can be strengthened by adding the
.B \-\-replay-persist
option which will keep OpenVPN's replay protection state
in a file so that it is not lost across restarts.

It should be emphasized that this feature is optional and that the
passphrase/key file used with
.B \-\-tls-auth
gives a peer nothing more than the power to initiate a TLS
handshake.  It is not used to encrypt or authenticate any tunnel data.
.\"*********************************************************
.TP
.B \-\-askpass [file]
Get certificate password from console or
.B file
before we daemonize.

For the extremely
security conscious, it is possible to protect your private key with
a password.  Of course this means that every time the OpenVPN
daemon is started you must be there to type the password.  The
.B \-\-askpass
option allows you to start OpenVPN from the command line.  It will
query you for a password before it daemonizes.  To protect a private
key with a password you should omit the
.B -nodes
option when you use the
.B openssl
command line tool to manage certificates and private keys.

If
.B file
is specified, read the password from the first line of
.B file.
Keep in mind that storing your password in a file
to a certain extent invalidates the extra security provided by
using an encrypted key (Note: OpenVPN
will only read passwords from a file if it has been built
with the \-\-enable-password-save configure option, or on Windows
by defining ENABLE_PASSWORD_SAVE in config-win32.h).
.\"*********************************************************
.TP
.B \-\-auth-nocache
Don't cache
.B \-\-askpass
or
.B \-\-auth-user-pass
username/passwords in virtual memory.

If specified, this directive will cause OpenVPN to immediately
forget username/password inputs after they are used.  As a result,
when OpenVPN needs a username/password, it will prompt for input
from stdin, which may be multiple times during the duration of an
OpenVPN session.

This directive does not affect the
.B \-\-http-proxy
username/password.  It is always cached.
.\"*********************************************************
.TP
.B \-\-tls-verify cmd
Execute shell command
.B cmd
to verify the X509 name of a
pending TLS connection that has otherwise passed all other
tests of certification (except for revocation via
.B \-\-crl-verify
directive; the revocation test occurs after the
.B \-\-tls-verify
test).

.B cmd
should return 0 to allow the TLS handshake to proceed, or 1 to fail.
.B cmd
is executed as

.B cmd certificate_depth X509_NAME_oneline

This feature is useful if the peer you want to trust has a certificate
which was signed by a certificate authority who also signed many
other certificates, where you don't necessarily want to trust all of them,
but rather be selective about which
peer certificate you will accept.  This feature allows you to write a script
which will test the X509 name on a certificate and decide whether or
not it should be accepted.  For a simple perl script which will test
the common name field on the certificate, see the file
.B verify-cn
in the OpenVPN distribution.

See the "Environmental Variables" section below for
additional parameters passed as environmental variables.

Note that
.B cmd
can be a shell command with multiple arguments, in which
case all OpenVPN-generated arguments will be appended
to
.B cmd
to build a command line which will be passed to the script.
.\"*********************************************************
.TP
.B \-\-tls-remote name
Accept connections only from a host with X509 name
or common name equal to
.B name.
The remote host must also pass all other tests
of verification.

Name can also be a common name prefix, for example if you
want a client to only accept connections to "Server-1",
"Server-2", etc., you can simply use
.B \-\-tls-remote Server

Using a common name prefix is a useful alternative to managing
a CRL (Certificate Revocation List) on the client, since it allows the client
to refuse all certificates except for those associated
with designated servers.

.B \-\-tls-remote
is a useful replacement for the
.B \-\-tls-verify
option to verify the remote host, because
.B \-\-tls-remote
works in a
.B \-\-chroot
environment too.
.\"*********************************************************
.TP
.B \-\-ns-cert-type client|server
Require that peer certificate was signed with an explicit
.B nsCertType
designation of "client" or "server".

This is a useful security option for clients, to ensure that
the host they connect with is a designated server.

See the easy-rsa/build-key-server script for an example
of how to generate a certificate with the
.B nsCertType
field set to "server".

If the server certificate's nsCertType field is set
to "server", then the clients can verify this with
.B \-\-ns-cert-type server.

This is an important security precaution to protect against
a man-in-the-middle attack where an authorized client
attempts to connect to another client by impersonating the server.
The attack is easily prevented by having clients verify
the server certificate using any one of
.B \-\-ns-cert-type, \-\-tls-remote,
or
.B \-\-tls-verify.
.\"*********************************************************
.TP
.B \-\-remote-cert-ku v...
Require that peer certificate was signed with an explicit
.B key usage.

This is a useful security option for clients, to ensure that
the host they connect to is a designated server.

The key usage should be encoded in hex, more than one key
usage can be specified.
.\"*********************************************************
.TP
.B \-\-remote-cert-eku oid
Require that peer certificate was signed with an explicit
.B extended key usage.

This is a useful security option for clients, to ensure that
the host they connect to is a designated server.

The extended key usage should be encoded in oid notation, or
OpenSSL symbolic representation.
.\"*********************************************************
.TP
.B \-\-remote-cert-tls client|server
Require that peer certificate was signed with an explicit
.B key usage
and
.B extended key usage
based on RFC3280 TLS rules.

This is a useful security option for clients, to ensure that
the host they connect to is a designated server.

The
.B \-\-remote-cert-tls client
option is equivalent to
.B
\-\-remote-cert-ku 80 08 88 \-\-remote-cert-eku "TLS Web Client Authentication"

The key usage is digitalSignature and/or keyAgreement.

The
.B \-\-remote-cert-tls server
option is equivalent to
.B
\-\-remote-cert-ku a0 88 \-\-remote-cert-eku "TLS Web Server Authentication"

The key usage is digitalSignature and ( keyEncipherment or keyAgreement ).

This is an important security precaution to protect against
a man-in-the-middle attack where an authorized client
attempts to connect to another client by impersonating the server.
The attack is easily prevented by having clients verify
the server certificate using any one of
.B \-\-remote-cert-tls, \-\-tls-remote,
or
.B \-\-tls-verify.
.\"*********************************************************
.TP
.B \-\-crl-verify crl
Check peer certificate against the file
.B crl
in PEM format.

A CRL (certificate revocation list) is used when a particular key is
compromised but when the overall PKI is still intact.

Suppose you had a PKI consisting of a CA, root certificate, and a number of
client certificates.  Suppose a laptop computer containing a client key and
certificate was stolen.  By adding the stolen certificate to the CRL file,
you could reject any connection which attempts to use it, while preserving the
overall integrity of the PKI.

The only time when it would be necessary to rebuild the entire PKI from scratch would be
if the root certificate key itself was compromised.
.\"*********************************************************
.SS SSL Library information:
.\"*********************************************************
.TP
.B \-\-show-ciphers
(Standalone)
Show all cipher algorithms to use with the
.B \-\-cipher
option.
.\"*********************************************************
.TP
.B \-\-show-digests
(Standalone)
Show all message digest algorithms to use with the
.B \-\-auth
option.
.\"*********************************************************
.TP
.B \-\-show-tls
(Standalone)
Show all TLS ciphers (TLS used only as a control channel).  The TLS
ciphers will be sorted from highest preference (most secure) to
lowest.
.\"*********************************************************
.TP
.B \-\-show-engines
(Standalone)
Show currently available hardware-based crypto acceleration
engines supported by the OpenSSL library.
.\"*********************************************************
.SS Generate a random key:
Used only for non-TLS static key encryption mode.
.\"*********************************************************
.TP
.B \-\-genkey
(Standalone)
Generate a random key to be used as a shared secret,
for use with the
.B \-\-secret
option.  This file must be shared with the
peer over a pre-existing secure channel such as
.BR scp (1)
.
.\"*********************************************************
.TP
.B \-\-secret file
Write key to
.B file.
.\"*********************************************************
.SS TUN/TAP persistent tunnel config mode:
Available with linux 2.4.7+.  These options comprise a standalone mode
of OpenVPN which can be used to create and delete persistent tunnels.
.\"*********************************************************
.TP
.B \-\-mktun
(Standalone)
Create a persistent tunnel on platforms which support them such
as Linux.  Normally TUN/TAP tunnels exist only for
the period of time that an application has them open.  This option
takes advantage of the TUN/TAP driver's ability to build persistent
tunnels that live through multiple instantiations of OpenVPN and die
only when they are deleted or the machine is rebooted.

One of the advantages of persistent tunnels is that they eliminate the
need for separate
.B \-\-up
and
.B \-\-down
scripts to run the appropriate
.BR ifconfig (8)
and
.BR route (8)
commands.  These commands can be placed in the the same shell script
which starts or terminates an OpenVPN session.

Another advantage is that open connections through the TUN/TAP-based tunnel
will not be reset if the OpenVPN peer restarts.  This can be useful to
provide uninterrupted connectivity through the tunnel in the event of a DHCP
reset of the peer's public IP address (see the
.B \-\-ipchange
option above).

One disadvantage of persistent tunnels is that it is harder to automatically
configure their MTU value (see
.B \-\-link-mtu
and
.B \-\-tun-mtu
above).

On some platforms such as Windows, TAP-Win32 tunnels are persistent by
default.
.\"*********************************************************
.TP
.B \-\-rmtun
(Standalone)
Remove a persistent tunnel.
.\"*********************************************************
.TP
.B \-\-dev tunX | tapX
TUN/TAP device
.\"*********************************************************
.TP
.B \-\-user user
Optional user to be owner of this tunnel.
.\"*********************************************************
.TP
.B \-\-group group
Optional group to be owner of this tunnel.
.\"*********************************************************
.SS Windows-Specific Options:
.\"*********************************************************
.TP
.B \-\-win-sys path|'env'
Set the Windows system directory pathname to use when looking for system
executables such as
.B route.exe
and
.B netsh.exe.
By default, if this directive is
not specified, the pathname will be set to "C:\\WINDOWS"

The special string
.B 'env'
indicates that the pathname should be read from the
.B SystemRoot
environmental variable.
.\"*********************************************************
.TP
.B \-\-ip-win32 method
When using
.B \-\-ifconfig
on Windows, set the TAP-Win32 adapter
IP address and netmask using
.B method.
Don't use this option unless you are also using
.B \-\-ifconfig.

.B manual \-\-
Don't set the IP address or netmask automatically.
Instead output a message
to the console telling the user to configure the
adapter manually and indicating the IP/netmask which
OpenVPN expects the adapter to be set to.

.B dynamic [offset] [lease-time] \-\-
Automatically set the IP address and netmask by replying to
DHCP query messages generated by the kernel.  This mode is
probably the "cleanest" solution
for setting the TCP/IP properties since it uses the well-known
DHCP protocol.  There are, however, two prerequisites for using
this mode: (1) The TCP/IP properties for the TAP-Win32
adapter must be set to "Obtain an IP address automatically," and
(2) OpenVPN needs to claim an IP address in the subnet for use
as the virtual DHCP server address.  By default in
.B \-\-dev tap
mode, OpenVPN will
take the normally unused first address in the subnet.  For example,
if your subnet is 192.168.4.0 netmask 255.255.255.0, then
OpenVPN will take the IP address 192.168.4.0 to use as the
virtual DHCP server address.  In
.B \-\-dev tun
mode, OpenVPN will cause the DHCP server to masquerade as if it were
coming from the remote endpoint.  The optional offset parameter is
an integer which is > -256 and < 256 and which defaults to 0.
If offset is positive, the DHCP server will masquerade as the IP
address at network address + offset.
If offset is negative, the DHCP server will masquerade as the IP
address at broadcast address + offset.  The Windows
.B ipconfig /all
command can be used to show what Windows thinks the DHCP server
address is.  OpenVPN will "claim" this address, so make sure to
use a free address.  Having said that, different OpenVPN instantiations,
including different ends of the same connection, can share the same
virtual DHCP server address.  The
.B lease-time
parameter controls the lease time of the DHCP assignment given to
the TAP-Win32 adapter, and is denoted in seconds.
Normally a very long lease time is preferred
because it prevents routes involving the TAP-Win32 adapter from
being lost when the system goes to sleep.  The default
lease time is one year.

.B netsh \-\-
Automatically set the IP address and netmask using
the Windows command-line "netsh"
command.  This method appears to work correctly on
Windows XP but not Windows 2000.

.B ipapi \-\-
Automatically set the IP address and netmask using the
Windows IP Helper API.  This approach
does not have ideal semantics, though testing has indicated
that it works okay in practice.  If you use this option,
it is best to leave the TCP/IP properties for the TAP-Win32
adapter in their default state, i.e. "Obtain an IP address
automatically."

.B adaptive \-\-
(Default) Try
.B dynamic
method initially and fail over to
.B netsh
if the DHCP negotiation with the TAP-Win32 adapter does
not succeed in 20 seconds.  Such failures have been known
to occur when certain third-party firewall packages installed
on the client machine block the DHCP negotiation used by
the TAP-Win32 adapter.
Note that if the
.B netsh
failover occurs, the TAP-Win32 adapter
TCP/IP properties will be reset from DHCP to static, and this
will cause future OpenVPN startups using the
.B adaptive
mode to use
.B netsh
immediately, rather than trying
.B dynamic
first.  To "unstick" the
.B adaptive
mode from using
.B netsh,
run OpenVPN at least once using the
.B dynamic
mode to restore the TAP-Win32 adapter TCP/IP properties
to a DHCP configuration.
.\"*********************************************************
.TP
.B \-\-route-method m
Which method
.B m
to use for adding routes on Windows?

.B adaptive
(default) \-\- Try IP helper API first.  If that fails, fall
back to the route.exe shell command.
.br
.B ipapi
\-\- Use IP helper API.
.br
.B exe
\-\- Call the route.exe shell command.
.\"*********************************************************
.TP
.B \-\-dhcp-option type [parm]
Set extended TAP-Win32 TCP/IP properties, must
be used with
.B \-\-ip-win32 dynamic
or
.B \-\-ip-win32 adaptive.
This option can be used to set additional TCP/IP properties
on the TAP-Win32 adapter, and is particularly useful for
configuring an OpenVPN client to access a Samba server
across the VPN.

.B DOMAIN name \-\-
Set Connection-specific DNS Suffix.

.B DNS addr \-\-
Set primary domain name server address.  Repeat
this option to set secondary DNS server addresses.

.B WINS addr \-\-
Set primary WINS server address (NetBIOS over TCP/IP Name Server).
Repeat this option to set secondary WINS server addresses.

.B NBDD addr \-\-
Set primary NBDD server address (NetBIOS over TCP/IP Datagram Distribution Server)
Repeat this option
to set secondary NBDD server addresses.

.B NTP addr \-\-
Set primary NTP server address (Network Time Protocol).
Repeat this option
to set secondary NTP server addresses.

.B NBT type \-\-
Set NetBIOS over TCP/IP Node type.  Possible options:
.B 1
= b-node (broadcasts),
.B 2
= p-node (point-to-point
name queries to a WINS server),
.B 4
= m-node (broadcast
then query name server), and
.B 8
= h-node (query name server, then broadcast).

.B NBS scope-id \-\-
Set NetBIOS over TCP/IP Scope. A NetBIOS Scope ID provides an extended
naming service for the NetBIOS over TCP/IP (Known as NBT) module. The
primary purpose of a NetBIOS scope ID is to isolate NetBIOS traffic on
a single network to only those nodes with the same NetBIOS scope ID.
The NetBIOS scope ID is a character string that is appended to the NetBIOS
name. The NetBIOS scope ID on two hosts must match, or the two hosts
will not be able to communicate. The NetBIOS Scope ID also allows
computers to use the same computer name, as they have different
scope IDs. The Scope ID becomes a part of the NetBIOS name, making the name unique.
(This description of NetBIOS scopes courtesy of NeonSurge@abyss.com)

.B DISABLE-NBT \-\-
Disable Netbios-over-TCP/IP.

Note that if
.B \-\-dhcp-option
is pushed via
.B \-\-push
to a non-windows client, the option will be saved in the client's
environment before the up script is called, under
the name "foreign_option_{n}".
.\"*********************************************************
.TP
.B \-\-tap-sleep n
Cause OpenVPN to sleep for
.B n
seconds immediately after the TAP-Win32 adapter state
is set to "connected".

This option is intended to be used to troubleshoot problems
with the
.B \-\-ifconfig
and
.B \-\-ip-win32
options, and is used to give
the TAP-Win32 adapter time to come up before
Windows IP Helper API operations are applied to it.
.\"*********************************************************
.TP
.B \-\-show-net-up
Output OpenVPN's view of the system routing table and network
adapter list to the syslog or log file after the TUN/TAP adapter
has been brought up and any routes have been added.
.\"*********************************************************
.TP
.B \-\-dhcp-renew
Ask Windows to renew the TAP adapter lease on startup.
This option is normally unnecessary, as Windows automatically
triggers a DHCP renegotiation on the TAP adapter when it
comes up, however if you set the TAP-Win32 adapter
Media Status property to "Always Connected", you may need this
flag.
.\"*********************************************************
.TP
.B \-\-dhcp-release
Ask Windows to release the TAP adapter lease on shutdown.
This option has the same caveats as
.B \-\-dhcp-renew
above.
.\"*********************************************************
.TP
<<<<<<< HEAD
.B --register-dns
Run ipconfig /flushdns and ipconfig /registerdns on
connection initiation.  This is known to kick Windows into
recognizing pushed DNS servers.
.\"*********************************************************
.TP
.B --pause-exit
=======
.B \-\-pause-exit
>>>>>>> cb56a3eb
Put up a "press any key to continue" message on the console prior
to OpenVPN program exit.  This option is automatically used by the
Windows explorer when OpenVPN is run on a configuration
file using the right-click explorer menu.
.\"*********************************************************
.TP
.B \-\-service exit-event [0|1]
Should be used when OpenVPN is being automatically executed by another
program in such
a context that no interaction with the user via display or keyboard
is possible.  In general, end-users should never need to explicitly
use this option, as it is automatically added by the OpenVPN service wrapper
when a given OpenVPN configuration is being run as a service.

.B exit-event
is the name of a Windows global event object, and OpenVPN will continuously
monitor the state of this event object and exit when it becomes signaled.

The second parameter indicates the initial state of
.B exit-event
and normally defaults to 0.

Multiple OpenVPN processes can be simultaneously executed with the same
.B exit-event
parameter.  In any case, the controlling process can signal
.B exit-event,
causing all such OpenVPN processes to exit.

When executing an OpenVPN process using the
.B \-\-service
directive, OpenVPN will probably not have a console
window to output status/error
messages, therefore it is useful to use
.B \-\-log
or
.B \-\-log-append
to write these messages to a file.
.\"*********************************************************
.TP
.B \-\-show-adapters
(Standalone)
Show available TAP-Win32 adapters which can be selected using the
.B \-\-dev-node
option.  On non-Windows systems, the
.BR ifconfig (8)
command provides similar functionality.
.\"*********************************************************
.TP
.B \-\-allow-nonadmin [TAP-adapter]
(Standalone)
Set
.B TAP-adapter
to allow access from non-administrative accounts.  If
.B TAP-adapter
is omitted, all TAP adapters on the system will be configured to allow
non-admin access.
The non-admin access setting will only persist for the length of time that
the TAP-Win32 device object and driver remain loaded, and will need
to be re-enabled after a reboot, or if the driver is unloaded
and reloaded.
This directive can only be used by an administrator.
.\"*********************************************************
.TP
.B \-\-show-valid-subnets
(Standalone)
Show valid subnets for
.B \-\-dev tun
emulation.  Since the TAP-Win32 driver
exports an ethernet interface to Windows, and since TUN devices are
point-to-point in nature, it is necessary for the TAP-Win32 driver
to impose certain constraints on TUN endpoint address selection.

Namely, the point-to-point endpoints used in TUN device emulation
must be the middle two addresses of a /30 subnet (netmask 255.255.255.252).
.\"*********************************************************
.TP
.B \-\-show-net
(Standalone)
Show OpenVPN's view of the system routing table and network
adapter list.
.\"*********************************************************
.SS PKCS#11 Standalone Options:
.\"*********************************************************
.TP
.B \-\-show-pkcs11-ids provider [cert_private]
(Standalone)
Show PKCS#11 token object list. Specify cert_private as 1
if certificates are stored as private objects.

.B \-\-verb
option can be used BEFORE this option to produce debugging information.
.\"*********************************************************
.SH SCRIPTING AND ENVIRONMENTAL VARIABLES
OpenVPN exports a series
of environmental variables for use by user-defined scripts.
.\"*********************************************************
.SS Script Order of Execution
.\"*********************************************************
.TP
.B \-\-up
Executed after TCP/UDP socket bind and TUN/TAP open.
.\"*********************************************************
.TP
.B \-\-tls-verify
Executed when we have a still untrusted remote peer.
.\"*********************************************************
.TP
.B \-\-ipchange
Executed after connection authentication, or remote IP address change.
.\"*********************************************************
.TP
.B \-\-client-connect
Executed in
.B \-\-mode server
mode immediately after client authentication.
.\"*********************************************************
.TP
.B \-\-route-up
Executed after connection authentication, either
immediately after, or some number of seconds after
as defined by the
.B \-\-route-delay
option.
.\"*********************************************************
.TP
.B \-\-client-disconnect
Executed in
.B \-\-mode server
mode on client instance shutdown.
.\"*********************************************************
.TP
.B \-\-down
Executed after TCP/UDP and TUN/TAP close.
.\"*********************************************************
.TP
.B \-\-learn-address
Executed in
.B \-\-mode server
mode whenever an IPv4 address/route or MAC address is added to OpenVPN's
internal routing table.
.\"*********************************************************
.TP
.B \-\-auth-user-pass-verify
Executed in
.B \-\-mode server
mode on new client connections, when the client is
still untrusted.
.\"*********************************************************
.SS String Types and Remapping
In certain cases, OpenVPN will perform remapping of characters
in strings.  Essentially, any characters outside the set of
permitted characters for each string type will be converted
to underbar ('_').

.B Q:
Why is string remapping necessary?

.B A:
It's an important security feature to prevent the malicious coding of
strings from untrusted sources to be passed as parameters to scripts,
saved in the environment, used as a common name, translated to a filename,
etc.

.B Q:
Can string remapping be disabled?

.B A:
Yes, by using the
.B \-\-no-name-remapping
option, however this should be considered an advanced option.

Here is a brief rundown of OpenVPN's current string types and the 
permitted character class for each string:

.B X509 Names:
Alphanumeric, underbar ('_'), dash ('-'), dot ('.'), at 
('@'), colon (':'), slash ('/'), and equal ('=').  Alphanumeric is defined 
as a character which will cause the C library isalnum() function to return 
true.

.B Common Names:
Alphanumeric, underbar ('_'), dash ('-'), dot ('.'), and at                
('@').

.B \-\-auth-user-pass username:
Same as Common Name, with one exception: starting with OpenVPN 2.0.1,
the username is passed to the OPENVPN_PLUGIN_AUTH_USER_PASS_VERIFY plugin in its raw form,
without string remapping.

.B \-\-auth-user-pass password:
Any "printable" character except CR or LF.  
Printable is defined to be a character which will cause the C library 
isprint() function to return true.

.B \-\-client-config-dir filename as derived from common name or username:
Alphanumeric, underbar ('_'), dash ('-'), and dot ('.') except for "." or 
".." as standalone strings.  As of 2.0.1-rc6, the at ('@') character has
been added as well for compatibility with the common name character class.

.B Environmental variable names:
Alphanumeric or underbar ('_').

.B Environmental variable values:
Any printable character.

For all cases, characters in a string which are not members of the legal 
character class for that string type will be remapped to underbar ('_').
.\"*********************************************************
.SS Environmental Variables
Once set, a variable is persisted
indefinitely until it is reset by a new value or a restart,

As of OpenVPN 2.0-beta12, in server mode, environmental
variables set by OpenVPN
are scoped according to the client objects
they are
associated with, so there should not be any issues with
scripts having access to stale, previously set variables
which refer to different client instances.
.\"*********************************************************
.TP
.B bytes_received
Total number of bytes received from client during VPN session.
Set prior to execution of the
.B \-\-client-disconnect
script.
.\"*********************************************************
.TP
.B bytes_sent
Total number of bytes sent to client during VPN session.
Set prior to execution of the
.B \-\-client-disconnect
script.
.\"*********************************************************
.TP
.B common_name
The X509 common name of an authenticated client.
Set prior to execution of
.B \-\-client-connect, \-\-client-disconnect,
and
.B \-\-auth-user-pass-verify
scripts.
.\"*********************************************************
.TP
.B config
Name of first
.B \-\-config
file.
Set on program initiation and reset on SIGHUP.
.\"*********************************************************
.TP
.B daemon
Set to "1" if the
.B \-\-daemon
directive is specified, or "0" otherwise.
Set on program initiation and reset on SIGHUP.
.\"*********************************************************
.TP
.B daemon_log_redirect
Set to "1" if the
.B \-\-log
or
.B \-\-log-append
directives are specified, or "0" otherwise.
Set on program initiation and reset on SIGHUP.
.\"*********************************************************
.TP
.B dev
The actual name of the TUN/TAP device, including
a unit number if it exists.
Set prior to
.B \-\-up
or
.B \-\-down
script execution.
.\"*********************************************************
.TP
.B foreign_option_{n}
An option pushed via
.B \-\-push
to a client which does not natively support it,
such as
.B \-\-dhcp-option
on a non-Windows system, will be recorded to this
environmental variable sequence prior to
.B \-\-up
script execution.
.\"*********************************************************
.TP
.B ifconfig_broadcast
The broadcast address for the virtual
ethernet segment which is derived from the
.B \-\-ifconfig
option when
.B \-\-dev tap
is used.
Set prior to OpenVPN calling the
.I ifconfig
or
.I netsh
(windows version of ifconfig) commands which
normally occurs prior to
.B \-\-up
script execution.
.\"*********************************************************
.TP
.B ifconfig_local
The local VPN endpoint IP address specified in the
.B \-\-ifconfig
option (first parameter).
Set prior to OpenVPN calling the
.I ifconfig
or
.I netsh
(windows version of ifconfig) commands which
normally occurs prior to
.B \-\-up
script execution.
.\"*********************************************************
.TP
.B ifconfig_remote
The remote VPN endpoint IP address specified in the
.B \-\-ifconfig
option (second parameter) when
.B \-\-dev tun
is used.
Set prior to OpenVPN calling the
.I ifconfig
or
.I netsh
(windows version of ifconfig) commands which
normally occurs prior to
.B \-\-up
script execution.
.\"*********************************************************
.TP
.B ifconfig_netmask
The subnet mask of the virtual ethernet segment
that is specified as the second parameter to
.B \-\-ifconfig
when
.B \-\-dev tap
is being used.
Set prior to OpenVPN calling the
.I ifconfig
or
.I netsh
(windows version of ifconfig) commands which
normally occurs prior to
.B \-\-up
script execution.
.\"*********************************************************
.TP
.B ifconfig_pool_local_ip
The local
virtual IP address for the TUN/TAP tunnel taken from an
.B \-\-ifconfig-push
directive if specified, or otherwise from
the ifconfig pool (controlled by the
.B \-\-ifconfig-pool
config file directive).
Only set for
.B \-\-dev tun
tunnels.
This option is set on the server prior to execution
of the
.B \-\-client-connect
and
.B \-\-client-disconnect
scripts.
.\"*********************************************************
.TP
.B ifconfig_pool_netmask
The
virtual IP netmask for the TUN/TAP tunnel taken from an
.B \-\-ifconfig-push
directive if specified, or otherwise from
the ifconfig pool (controlled by the
.B \-\-ifconfig-pool
config file directive).
Only set for
.B \-\-dev tap
tunnels.
This option is set on the server prior to execution
of the
.B \-\-client-connect
and
.B \-\-client-disconnect
scripts.
.\"*********************************************************
.TP
.B ifconfig_pool_remote_ip
The remote
virtual IP address for the TUN/TAP tunnel taken from an
.B \-\-ifconfig-push
directive if specified, or otherwise from
the ifconfig pool (controlled by the
.B \-\-ifconfig-pool
config file directive).
This option is set on the server prior to execution
of the
.B \-\-client-connect
and
.B \-\-client-disconnect
scripts.
.\"*********************************************************
.TP
.B link_mtu
The maximum packet size (not including the IP header)
of tunnel data in UDP tunnel transport mode.
Set prior to
.B \-\-up
or
.B \-\-down
script execution.
.\"*********************************************************
.TP
.B local
The
.B \-\-local
parameter.
Set on program initiation and reset on SIGHUP.
.\"*********************************************************
.TP
.B local_port
The local port number, specified by
.B \-\-port
or
.B \-\-lport.
Set on program initiation and reset on SIGHUP.
.\"*********************************************************
.TP
.B password
The password provided by a connecting client.
Set prior to
.B \-\-auth-user-pass-verify
script execution only when the
.B via-env
modifier is specified, and deleted from the environment
after the script returns.
.\"*********************************************************
.TP
.B proto
The
.B \-\-proto
parameter.
Set on program initiation and reset on SIGHUP.
.\"*********************************************************
.TP
.B remote_{n}
The
.B \-\-remote
parameter.
Set on program initiation and reset on SIGHUP.
.\"*********************************************************
.TP
.B remote_port_{n}
The remote port number, specified by
.B \-\-port
or
.B \-\-rport.
Set on program initiation and reset on SIGHUP.
.\"*********************************************************
.TP
.B route_net_gateway
The pre-existing default IP gateway in the system routing
table.
Set prior to
.B \-\-up
script execution.
.\"*********************************************************
.TP
.B route_vpn_gateway
The default gateway used by
.B \-\-route
options, as specified in either the
.B \-\-route-gateway
option or the second parameter to
.B \-\-ifconfig
when
.B \-\-dev tun
is specified.
Set prior to
.B \-\-up
script execution.
.\"*********************************************************
.TP
.B route_{parm}_{n}
A set of variables which define each route to be added, and
are set prior to
.B \-\-up
script execution.

.B parm
will be one of "network", "netmask", "gateway", or "metric".

.B n
is the OpenVPN route number, starting from 1.

If the network or gateway are resolvable DNS names,
their IP address translations will be recorded rather
than their names as denoted on the command line
or configuration file.
.\"*********************************************************
.TP
.B script_context
Set to "init" or "restart" prior to up/down script execution.
For more information, see
documentation for
.B \-\-up.
.\"*********************************************************
.TP
.B script_type
One of
.B up, down, ipchange, route-up, tls-verify, auth-user-pass-verify,
.B client-connect, client-disconnect, 
or
.B learn-address.
Set prior to execution of any script.
.\"*********************************************************
.TP
.B signal
The reason for exit or restart.  Can be one of
.B sigusr1, sighup, sigterm, sigint, inactive
(controlled by
.B \-\-inactive
option),
.B ping-exit
(controlled by
.B \-\-ping-exit
option),
.B ping-restart
(controlled by
.B \-\-ping-restart
option),
.B connection-reset
(triggered on TCP connection reset),
.B error,
or
.B unknown
(unknown signal).  This variable is set just prior to down script execution.
.\"*********************************************************
.TP
.B time_ascii
Client connection timestamp, formatted as a human-readable
time string.
Set prior to execution of the
.B \-\-client-connect
script.
.\"*********************************************************
.TP
.B time_duration
The duration (in seconds) of the client session which is now
disconnecting.
Set prior to execution of the
.B \-\-client-disconnect
script.
.\"*********************************************************
.TP
.B time_unix
Client connection timestamp, formatted as a unix integer
date/time value.
Set prior to execution of the
.B \-\-client-connect
script.
.\"*********************************************************
.TP
.B tls_id_{n}
A series of certificate fields from the remote peer,
where
.B n
is the verification level.  Only set for TLS connections.  Set prior
to execution of
.B \-\-tls-verify
script.
.\"*********************************************************
.TP
.B tls_serial_{n}
The serial number of the certificate from the remote peer,
where
.B n
is the verification level.  Only set for TLS connections.  Set prior
to execution of
.B --tls-verify
script. This is in the form of a hex string like "37AB46E0", which is
suitable for doing serial-based OCSP queries (with OpenSSL, you have
to prepend "0x" to the string). If something goes wrong while reading
the value from the certificate it will be an empty string, so your
code should check that.
See the contrib/OCSP_check/OCSP_check.sh script for an example.
.\"*********************************************************
.TP
.B tun_mtu
The MTU of the TUN/TAP device.
Set prior to
.B \-\-up
or
.B \-\-down
script execution.
.\"*********************************************************
.TP
.B trusted_ip
Actual IP address of connecting client or peer which has been authenticated.
Set prior to execution of
.B \-\-ipchange, \-\-client-connect,
and
.B \-\-client-disconnect
scripts.
.\"*********************************************************
.TP
.B trusted_port
Actual port number of connecting client or peer which has been authenticated.
Set prior to execution of
.B \-\-ipchange, \-\-client-connect,
and
.B \-\-client-disconnect
scripts.
.\"*********************************************************
.TP
.B untrusted_ip
Actual IP address of connecting client or peer which has not been authenticated
yet.  Sometimes used to
.B nmap
the connecting host in a
.B \-\-tls-verify
script to ensure it is firewalled properly.
Set prior to execution of
.B \-\-tls-verify
and
.B \-\-auth-user-pass-verify
scripts.
.\"*********************************************************
.TP
.B untrusted_port
Actual port number of connecting client or peer which has not been authenticated
yet.
Set prior to execution of
.B \-\-tls-verify
and
.B \-\-auth-user-pass-verify
scripts.
.\"*********************************************************
.TP
.B username
The username provided by a connecting client.
Set prior to
.B \-\-auth-user-pass-verify
script execution only when the
.B via-env
modifier is specified.
.\"*********************************************************
.TP
.B X509_{n}_{subject_field}
An X509 subject field from the remote peer certificate,
where
.B n
is the verification level.  Only set for TLS connections.  Set prior
to execution of
.B \-\-tls-verify
script.  This variable is similar to
.B tls_id_{n}
except the component X509 subject fields are broken out, and
no string remapping occurs on these field values (except for remapping
of control characters to "_").
For example, the following variables would be set on the
OpenVPN server using the sample client certificate
in sample-keys (client.crt).
Note that the verification level is 0 for the client certificate
and 1 for the CA certificate.

.nf
.ft 3
.in +4
X509_0_emailAddress=me@myhost.mydomain
X509_0_CN=Test-Client
X509_0_O=OpenVPN-TEST
X509_0_ST=NA
X509_0_C=KG
X509_1_emailAddress=me@myhost.mydomain
X509_1_O=OpenVPN-TEST
X509_1_L=BISHKEK
X509_1_ST=NA
X509_1_C=KG
.in -4
.ft
.fi
.\"*********************************************************
.SH SIGNALS
.TP
.B SIGHUP
Cause OpenVPN to close all TUN/TAP and
network connections,
restart, re-read the configuration file (if any),
and reopen TUN/TAP and network connections.
.\"*********************************************************
.TP
.B SIGUSR1
Like 
.B SIGHUP,
except don't re-read configuration file, and possibly don't close and reopen TUN/TAP
device, re-read key files, preserve local IP address/port, or preserve most recently authenticated
remote IP address/port based on
.B \-\-persist-tun, \-\-persist-key, \-\-persist-local-ip,
and
.B \-\-persist-remote-ip
options respectively (see above).

This signal may also be internally generated by a timeout condition, governed
by the
.B \-\-ping-restart
option.

This signal, when combined with
.B \-\-persist-remote-ip,
may be
sent when the underlying parameters of the host's network interface change
such as when the host is a DHCP client and is assigned a new IP address.
See
.B \-\-ipchange
above for more information.
.\"*********************************************************
.TP
.B SIGUSR2
Causes OpenVPN to display its current statistics (to the syslog
file if
.B \-\-daemon
is used, or stdout otherwise).
.\"*********************************************************
.TP
.B SIGINT, SIGTERM
Causes OpenVPN to exit gracefully.
.\"*********************************************************
.SH TUN/TAP DRIVER SETUP
If you are running Linux 2.4.7 or higher, you probably have the TUN/TAP driver
already installed.  If so, there are still a few things you need to do:

Make device:
.B mknod /dev/net/tun c 10 200

Load driver:
.B modprobe tun

If you have Linux 2.2 or earlier, you should obtain version 1.1 of the
TUN/TAP driver from
.I http://vtun.sourceforge.net/tun/
and follow the installation instructions.
.\"*********************************************************
.SH EXAMPLES
Prior to running these examples, you should have OpenVPN installed on two
machines with network connectivity between them.  If you have not
yet installed OpenVPN, consult the INSTALL file included in the OpenVPN
distribution.
.\"*********************************************************
.SS TUN/TAP Setup:
If you are using Linux 2.4 or higher,
make the tun device node and load the tun module:
.IP
.B mknod /dev/net/tun c 10 200
.LP
.IP
.B modprobe tun
.LP
If you installed from RPM, the
.B mknod
step may be omitted, because the RPM install does that for you.

If you have Linux 2.2, you should obtain version 1.1 of the
TUN/TAP driver from
.I http://vtun.sourceforge.net/tun/
and follow the installation instructions.

For other platforms, consult the INSTALL file at
.I http://openvpn.net/install.html
for more information.
.\"*********************************************************
.SS Firewall Setup:
If firewalls exist between
the two machines, they should be set to forward UDP port 1194
in both directions.  If you do not have control over the firewalls
between the two machines, you may still be able to use OpenVPN by adding
.B \-\-ping 15
to each of the
.B openvpn
commands used below in the examples (this will cause each peer to send out
a UDP ping to its remote peer once every 15 seconds which will cause many
stateful firewalls to forward packets in both directions
without an explicit firewall rule).

If you are using a Linux iptables-based firewall, you may need to enter
the following command to allow incoming packets on the TUN device:
.IP
.B iptables -A INPUT -i tun+ -j ACCEPT
.LP
See the firewalls section below for more information on configuring firewalls
for use with OpenVPN.
.\"*********************************************************
.SS VPN Address Setup:
For purposes
of our example, our two machines will be called
.B may.kg
and
.B june.kg.
If you are constructing a VPN over the internet, then replace
.B may.kg
and
.B june.kg
with the internet hostname or IP address that each machine will use
to contact the other over the internet.

Now we will choose the tunnel endpoints.  Tunnel endpoints are
private IP addresses that only have meaning in the context of
the VPN.  Each machine will use the tunnel endpoint of the other
machine to access it over the VPN.  In our example,
the tunnel endpoint for may.kg
will be 10.4.0.1 and for june.kg, 10.4.0.2.

Once the VPN is established, you have essentially
created a secure alternate path between the two hosts
which is addressed by using the tunnel endpoints.  You can
control which network
traffic passes between the hosts 
(a) over the VPN or (b) independently of the VPN, by choosing whether to use
(a) the VPN endpoint address or (b) the public internet address,
to access the remote host. For example if you are on may.kg and you wish to connect to june.kg
via
.B ssh
without using the VPN (since
.B ssh
has its own built-in security) you would use the command
.B ssh june.kg.
However in the same scenario, you could also use the command
.B telnet 10.4.0.2
to create a telnet session with june.kg over the VPN, that would
use the VPN to secure the session rather than
.B ssh.

You can use any address you wish for the
tunnel endpoints
but make sure that they are private addresses
(such as those that begin with 10 or 192.168) and that they are
not part of any existing subnet on the networks of
either peer, unless you are bridging.  If you use an address that is part of
your local subnet for either of the tunnel endpoints,
you will get a weird feedback loop.
.\"*********************************************************
.SS Example 1: A simple tunnel without security
.LP
On may:
.IP
.B openvpn \-\-remote june.kg \-\-dev tun1 \-\-ifconfig 10.4.0.1 10.4.0.2 \-\-verb 9
.LP
On june:
.IP
.B openvpn \-\-remote may.kg \-\-dev tun1 \-\-ifconfig 10.4.0.2 10.4.0.1 \-\-verb 9
.LP
Now verify the tunnel is working by pinging across the tunnel.
.LP
On may:
.IP
.B ping 10.4.0.2
.LP
On june:
.IP
.B ping 10.4.0.1
.LP
The
.B \-\-verb 9
option will produce verbose output, similar to the
.BR tcpdump (8)
program.  Omit the
.B \-\-verb 9
option to have OpenVPN run quietly.
.\"*********************************************************
.SS Example 2: A tunnel with static-key security (i.e. using a pre-shared secret)
First build a static key on may.
.IP
.B openvpn \-\-genkey \-\-secret key
.LP
This command will build a random key file called
.B key
(in ascii format).
Now copy
.B key
to june over a secure medium such as by
using the
.BR scp (1)
program.
.LP
On may:
.IP
.B openvpn \-\-remote june.kg \-\-dev tun1 \-\-ifconfig 10.4.0.1 10.4.0.2 \-\-verb 5 \-\-secret key
.LP
On june:
.IP
.B openvpn \-\-remote may.kg \-\-dev tun1 \-\-ifconfig 10.4.0.2 10.4.0.1 \-\-verb 5 \-\-secret key
.LP
Now verify the tunnel is working by pinging across the tunnel.
.LP
On may:
.IP
.B ping 10.4.0.2
.LP
On june:
.IP
.B ping 10.4.0.1
.\"*********************************************************
.SS Example 3: A tunnel with full TLS-based security
For this test, we will designate
.B may
as the TLS client and
.B june
as the TLS server.
.I Note that client or server designation only has meaning for the TLS subsystem.  It has no bearing on OpenVPN's peer-to-peer, UDP-based communication model.

First, build a separate certificate/key pair
for both may and june (see above where
.B \-\-cert
is discussed for more info).  Then construct
Diffie Hellman parameters (see above where
.B \-\-dh
is discussed for more info).  You can also use the
included test files client.crt, client.key,
server.crt, server.key and ca.crt.
The .crt files are certificates/public-keys, the .key
files are private keys, and ca.crt is a certification
authority who has signed both
client.crt and server.crt.  For Diffie Hellman
parameters you can use the included file dh1024.pem.
.I Note that all client, server, and certificate authority certificates and keys included in the OpenVPN distribution are totally insecure and should be used for testing only.
.LP
On may:
.IP
.B openvpn \-\-remote june.kg \-\-dev tun1 \-\-ifconfig 10.4.0.1 10.4.0.2 \-\-tls-client \-\-ca ca.crt \-\-cert client.crt \-\-key client.key \-\-reneg-sec 60 \-\-verb 5
.LP
On june:
.IP
.B openvpn \-\-remote may.kg \-\-dev tun1 \-\-ifconfig 10.4.0.2 10.4.0.1 \-\-tls-server \-\-dh dh1024.pem \-\-ca ca.crt \-\-cert server.crt \-\-key server.key \-\-reneg-sec 60 \-\-verb 5
.LP
Now verify the tunnel is working by pinging across the tunnel.
.LP
On may:
.IP
.B ping 10.4.0.2
.LP
On june:
.IP
.B ping 10.4.0.1
.LP
Notice the
.B \-\-reneg-sec 60
option we used above.  That tells OpenVPN to renegotiate
the data channel keys every minute.
Since we used
.B \-\-verb 5
above, you will see status information on each new key negotiation.

For production operations, a key renegotiation interval of 60 seconds
is probably too frequent.  Omit the
.B \-\-reneg-sec 60
option to use OpenVPN's default key renegotiation interval of one hour.
.\"*********************************************************
.SS Routing:
Assuming you can ping across the tunnel,
the next step is to route a real subnet over
the secure tunnel.  Suppose that may and june have two network
interfaces each, one connected
to the internet, and the other to a private
network.  Our goal is to securely connect
both private networks.  We will assume that may's private subnet
is 10.0.0.0/24 and june's is 10.0.1.0/24.
.LP
First, ensure that IP forwarding is enabled on both peers.
On Linux, enable routing:
.IP
.B echo 1 > /proc/sys/net/ipv4/ip_forward
.LP
and enable TUN packet forwarding through the firewall:
.IP
.B iptables -A FORWARD -i tun+ -j ACCEPT
.LP
On may:
.IP
.B route add -net 10.0.1.0 netmask 255.255.255.0 gw 10.4.0.2
.LP
On june:
.IP
.B route add -net 10.0.0.0 netmask 255.255.255.0 gw 10.4.0.1
.LP
Now any machine on the 10.0.0.0/24 subnet can
access any machine on the 10.0.1.0/24 subnet
over the secure tunnel (or vice versa).

In a production environment, you could put the route command(s)
in a shell script and execute with the
.B \-\-up
option.
.\"*********************************************************
.SH FIREWALLS
OpenVPN's usage of a single UDP port makes it fairly firewall-friendly.
You should add an entry to your firewall rules to allow incoming OpenVPN
packets.  On Linux 2.4+:
.IP
.B iptables -A INPUT -p udp -s 1.2.3.4 \-\-dport 1194 -j ACCEPT
.LP
This will allow incoming packets on UDP port 1194 (OpenVPN's default UDP port)
from an OpenVPN peer at 1.2.3.4.

If you are using HMAC-based packet authentication (the default in any of
OpenVPN's secure modes), having the firewall filter on source
address can be considered optional, since HMAC packet authentication
is a much more secure method of verifying the authenticity of
a packet source.  In that case:
.IP
.B iptables -A INPUT -p udp \-\-dport 1194 -j ACCEPT
.LP
would be adequate and would not render the host inflexible with
respect to its peer having a dynamic IP address.

OpenVPN also works well on stateful firewalls.  In some cases, you may
not need to add any static rules to the firewall list if you are
using a stateful firewall that knows how to track UDP connections.
If you specify
.B \-\-ping n,
OpenVPN will be guaranteed
to send a packet to its peer at least once every
.B n
seconds.  If
.B n
is less than the stateful firewall connection timeout, you can
maintain an OpenVPN connection indefinitely without explicit
firewall rules.

You should also add firewall rules to allow incoming IP traffic on
TUN or TAP devices such as:
.IP
.B iptables -A INPUT -i tun+ -j ACCEPT
.LP
to allow input packets from tun devices,
.IP
.B iptables -A FORWARD -i tun+ -j ACCEPT
.LP
to allow input packets from tun devices to be forwarded to
other hosts on the local network,
.IP
.B iptables -A INPUT -i tap+ -j ACCEPT
.LP
to allow input packets from tap devices, and
.IP
.B iptables -A FORWARD -i tap+ -j ACCEPT
.LP
to allow input packets from tap devices to be forwarded to
other hosts on the local network.

These rules are secure if you use packet authentication,
since no incoming packets will arrive on a TUN or TAP
virtual device
unless they first pass an HMAC authentication test.
.\"*********************************************************
.SH FAQ
.I http://openvpn.net/faq.html
.\"*********************************************************
.SH HOWTO
For a more comprehensive guide to setting up OpenVPN
in a production setting, see the OpenVPN HOWTO at
.I http://openvpn.net/howto.html
.\"*********************************************************
.SH PROTOCOL
For a description of OpenVPN's underlying protocol,
see 
.I http://openvpn.net/security.html
.\"*********************************************************
.SH WEB
OpenVPN's web site is at
.I http://openvpn.net/

Go here to download the latest version of OpenVPN, subscribe
to the mailing lists, read the mailing list
archives, or browse the SVN repository.
.\"*********************************************************
.SH BUGS
Report all bugs to the OpenVPN team <info@openvpn.net>.
.\"*********************************************************
.SH "SEE ALSO"
.BR dhcpcd (8),
.BR ifconfig (8),
.BR openssl (1),
.BR route (8),
.BR scp (1)
.BR ssh (1)
.\"*********************************************************
.SH NOTES 
.LP
This product includes software developed by the
OpenSSL Project (
.I http://www.openssl.org/
)

For more information on the TLS protocol, see
.I http://www.ietf.org/rfc/rfc2246.txt

For more information on the LZO real-time compression library see
.I http://www.oberhumer.com/opensource/lzo/
.\"*********************************************************
.SH COPYRIGHT
Copyright (C) 2002-2010 OpenVPN Technologies, Inc. This program is free software;
you can redistribute it and/or modify
it under the terms of the GNU General Public License version 2
as published by the Free Software Foundation.
.\"*********************************************************
.SH AUTHORS
James Yonan <jim@yonan.net><|MERGE_RESOLUTION|>--- conflicted
+++ resolved
@@ -4750,17 +4750,13 @@
 above.
 .\"*********************************************************
 .TP
-<<<<<<< HEAD
-.B --register-dns
+.B \-\-register-dns
 Run ipconfig /flushdns and ipconfig /registerdns on
 connection initiation.  This is known to kick Windows into
 recognizing pushed DNS servers.
 .\"*********************************************************
 .TP
-.B --pause-exit
-=======
 .B \-\-pause-exit
->>>>>>> cb56a3eb
 Put up a "press any key to continue" message on the console prior
 to OpenVPN program exit.  This option is automatically used by the
 Windows explorer when OpenVPN is run on a configuration
