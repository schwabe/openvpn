--- conflicted
+++ resolved
@@ -503,11 +503,8 @@
 #define GETADDR_TRY_ONCE              (1<<7)
 #define GETADDR_UPDATE_MANAGEMENT_STATE (1<<8)
 #define GETADDR_RANDOMIZE             (1<<9)
-<<<<<<< HEAD
-=======
 #define GETADDR_PASSIVE               (1<<10)
 #define GETADDR_DATAGRAM              (1<<11)
->>>>>>> 534467a2
 
 in_addr_t getaddr (unsigned int flags,
 		   const char *hostname,
