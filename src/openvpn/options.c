/*
 *  OpenVPN -- An application to securely tunnel IP networks
 *             over a single UDP port, with support for SSL/TLS-based
 *             session authentication and key exchange,
 *             packet encryption, packet authentication, and
 *             packet compression.
 *
 *  Copyright (C) 2002-2010 OpenVPN Technologies, Inc. <sales@openvpn.net>
 *
 *  Additions for eurephia plugin done by:
 *         David Sommerseth <dazo@users.sourceforge.net> Copyright (C) 2009
 *
 *  This program is free software; you can redistribute it and/or modify
 *  it under the terms of the GNU General Public License version 2
 *  as published by the Free Software Foundation.
 *
 *  This program is distributed in the hope that it will be useful,
 *  but WITHOUT ANY WARRANTY; without even the implied warranty of
 *  MERCHANTABILITY or FITNESS FOR A PARTICULAR PURPOSE.  See the
 *  GNU General Public License for more details.
 *
 *  You should have received a copy of the GNU General Public License
 *  along with this program (see the file COPYING included with this
 *  distribution); if not, write to the Free Software Foundation, Inc.,
 *  59 Temple Place, Suite 330, Boston, MA  02111-1307  USA
 */

/*
 * 2004-01-28: Added Socks5 proxy support
 *   (Christof Meerwald, http://cmeerw.org)
 */

#ifdef HAVE_CONFIG_H
#include "config.h"
#elif defined(_MSC_VER)
#include "config-msvc.h"
#endif
#ifdef HAVE_CONFIG_VERSION_H
#include "config-version.h"
#endif

#include "syshead.h"

#include "buffer.h"
#include "error.h"
#include "common.h"
#include "shaper.h"
#include "crypto.h"
#include "ssl.h"
#include "options.h"
#include "misc.h"
#include "socket.h"
#include "packet_id.h"
#include "pkcs11.h"
#include "win32.h"
#include "push.h"
#include "pool.h"
#include "helper.h"
#include "manage.h"
#include "forward.h"
#include <ctype.h>

#include "memdbg.h"

const char title_string[] =
  PACKAGE_STRING
  " " TARGET_ALIAS
#ifdef ENABLE_CRYPTO
#ifdef ENABLE_SSL
#if defined(ENABLE_CRYPTO_POLARSSL)
  " [SSL (PolarSSL)]"
#elif defined(ENABLE_CRYPTO_OPENSSL)
  " [SSL (OpenSSL)]"
#else
  " [SSL]"
#endif /* defined(ENABLE_CRYPTO_POLARSSL) */
#else /* ! ENABLE_SSL */
#if defined(ENABLE_CRYPTO_POLARSSL)
  " [CRYPTO (PolarSSL)]"
#elif defined(ENABLE_CRYPTO_OPENSSL)
  " [CRYPTO (OpenSSL)]"
#else
  " [CRYPTO]"
#endif /* defined(ENABLE_CRYPTO_POLARSSL) */
#endif /* ENABLE_SSL */
#endif /* ENABLE_CRYPTO */
#ifdef ENABLE_LZO
#ifdef ENABLE_LZO_STUB
  " [LZO (STUB)]"
#else
  " [LZO]"
#endif
#endif
#if EPOLL
  " [EPOLL]"
#endif
#ifdef PRODUCT_TAP_DEBUG
  " [TAPDBG]"
#endif
#ifdef ENABLE_PKCS11
  " [PKCS11]"
#endif
#ifdef ENABLE_EUREPHIA
  " [eurephia]"
#endif
#if ENABLE_IP_PKTINFO
  " [MH]"
#endif
  " [IPv6]"
  " built on " __DATE__
;

#ifndef ENABLE_SMALL

static const char usage_message[] =
  "%s\n"
  "\n"
  "General Options:\n"
  "--config file   : Read configuration options from file.\n"
  "--help          : Show options.\n"
  "--version       : Show copyright and version information.\n"
  "\n"
  "Tunnel Options:\n"
  "--local host    : Local host name or ip address. Implies --bind.\n"
  "--remote host [port] : Remote host name or ip address.\n"
  "--remote-random : If multiple --remote options specified, choose one randomly.\n"
  "--remote-random-hostname : Add a random string to remote DNS name.\n"
  "--mode m        : Major mode, m = 'p2p' (default, point-to-point) or 'server'.\n"
  "--proto p       : Use protocol p for communicating with peer.\n"
  "                  p = udp (default), tcp-server, or tcp-client\n"
  "--proto-force p : only consider protocol p in list of connection profiles.\n"
  "                  p = udp6, tcp6-server, or tcp6-client (ipv6)\n"
  "--connect-retry n : For --proto tcp-client, number of seconds to wait\n"
  "                    between connection retries (default=%d).\n"
  "--connect-timeout n : For --proto tcp-client, connection timeout (in seconds).\n"
  "--connect-retry-max n : Maximum connection attempt retries, default infinite.\n"
#ifdef ENABLE_HTTP_PROXY
  "--http-proxy s p [up] [auth] : Connect to remote host\n"
  "                  through an HTTP proxy at address s and port p.\n"
  "                  If proxy authentication is required,\n"
  "                  up is a file containing username/password on 2 lines, or\n"
  "                  'stdin' to prompt from console.  Add auth='ntlm' if\n"
  "                  the proxy requires NTLM authentication.\n"
  "--http-proxy s p 'auto[-nct]' : Like the above directive, but automatically\n"
  "                  determine auth method and query for username/password\n"
  "                  if needed.  auto-nct disables weak proxy auth methods.\n"
  "--http-proxy-retry     : Retry indefinitely on HTTP proxy errors.\n"
  "--http-proxy-timeout n : Proxy timeout in seconds, default=5.\n"
  "--http-proxy-option type [parm] : Set extended HTTP proxy options.\n"
  "                                  Repeat to set multiple options.\n"
  "                  VERSION version (default=1.0)\n"
  "                  AGENT user-agent\n"
#endif
#ifdef ENABLE_SOCKS
  "--socks-proxy s [p] [up] : Connect to remote host through a Socks5 proxy at\n"
  "                  address s and port p (default port = 1080).\n"
  "                  If proxy authentication is required,\n"
  "                  up is a file containing username/password on 2 lines, or\n"
  "                  'stdin' to prompt for console.\n"
  "--socks-proxy-retry : Retry indefinitely on Socks proxy errors.\n"
#endif
  "--resolv-retry n: If hostname resolve fails for --remote, retry\n"
  "                  resolve for n seconds before failing (disabled by default).\n"
  "                  Set n=\"infinite\" to retry indefinitely.\n"
  "--float         : Allow remote to change its IP address/port, such as through\n"
  "                  DHCP (this is the default if --remote is not used).\n"
  "--ipchange cmd  : Run command cmd on remote ip address initial\n"
  "                  setting or change -- execute as: cmd ip-address port#\n"
  "--port port     : TCP/UDP port # for both local and remote.\n"
  "--lport port    : TCP/UDP port # for local (default=%s). Implies --bind.\n"
  "--rport port    : TCP/UDP port # for remote (default=%s).\n"
  "--bind          : Bind to local address and port. (This is the default unless\n"
  "                  --proto tcp-client"
#ifdef ENABLE_HTTP_PROXY
                   " or --http-proxy"
#endif
#ifdef ENABLE_SOCKS
                   " or --socks-proxy"
#endif
                   " is used).\n"
  "--nobind        : Do not bind to local address and port.\n"
  "--dev tunX|tapX : tun/tap device (X can be omitted for dynamic device.\n"
  "--dev-type dt   : Which device type are we using? (dt = tun or tap) Use\n"
  "                  this option only if the tun/tap device used with --dev\n"
  "                  does not begin with \"tun\" or \"tap\".\n"
  "--dev-node node : Explicitly set the device node rather than using\n"
  "                  /dev/net/tun, /dev/tun, /dev/tap, etc.\n"
  "--lladdr hw     : Set the link layer address of the tap device.\n"
  "--topology t    : Set --dev tun topology: 'net30', 'p2p', or 'subnet'.\n"
  "--tun-ipv6      : Build tun link capable of forwarding IPv6 traffic.\n"
#ifdef ENABLE_IPROUTE
  "--iproute cmd   : Use this command instead of default " IPROUTE_PATH ".\n"
#endif
  "--ifconfig l rn : TUN: configure device to use IP address l as a local\n"
  "                  endpoint and rn as a remote endpoint.  l & rn should be\n"
  "                  swapped on the other peer.  l & rn must be private\n"
  "                  addresses outside of the subnets used by either peer.\n"
  "                  TAP: configure device to use IP address l as a local\n"
  "                  endpoint and rn as a subnet mask.\n"
  "--ifconfig-ipv6 l r : configure device to use IPv6 address l as local\n"
  "                      endpoint (as a /64) and r as remote endpoint\n"
  "--ifconfig-noexec : Don't actually execute ifconfig/netsh command, instead\n"
  "                    pass --ifconfig parms by environment to scripts.\n"
  "--ifconfig-nowarn : Don't warn if the --ifconfig option on this side of the\n"
  "                    connection doesn't match the remote side.\n"
  "--route network [netmask] [gateway] [metric] :\n"
  "                  Add route to routing table after connection\n"
  "                  is established.  Multiple routes can be specified.\n"
  "                  netmask default: 255.255.255.255\n"
  "                  gateway default: taken from --route-gateway or --ifconfig\n"
  "                  Specify default by leaving blank or setting to \"nil\".\n"
  "--route-ipv6 network/bits [gateway] [metric] :\n"
  "                  Add IPv6 route to routing table after connection\n"
  "                  is established.  Multiple routes can be specified.\n"
  "                  gateway default: taken from --route-ipv6-gateway or --ifconfig\n"
  "--max-routes n :  Specify the maximum number of routes that may be defined\n"
  "                  or pulled from a server.\n"
  "--route-gateway gw|'dhcp' : Specify a default gateway for use with --route.\n"
  "--route-metric m : Specify a default metric for use with --route.\n"
  "--route-delay n [w] : Delay n seconds after connection initiation before\n"
  "                  adding routes (may be 0).  If not specified, routes will\n"
  "                  be added immediately after tun/tap open.  On Windows, wait\n"
  "                  up to w seconds for TUN/TAP adapter to come up.\n"
  "--route-up cmd  : Run command cmd after routes are added.\n"
  "--route-pre-down cmd : Run command cmd before routes are removed.\n"
  "--route-noexec  : Don't add routes automatically.  Instead pass routes to\n"
  "                  --route-up script using environmental variables.\n"
  "--route-nopull  : When used with --client or --pull, accept options pushed\n"
  "                  by server EXCEPT for routes and dhcp options.\n"
  "--allow-pull-fqdn : Allow client to pull DNS names from server for\n"
  "                    --ifconfig, --route, and --route-gateway.\n"
  "--redirect-gateway [flags]: Automatically execute routing\n"
  "                  commands to redirect all outgoing IP traffic through the\n"
  "                  VPN.  Add 'local' flag if both " PACKAGE_NAME " servers are directly\n"
  "                  connected via a common subnet, such as with WiFi.\n"
  "                  Add 'def1' flag to set default route using using 0.0.0.0/1\n"
  "                  and 128.0.0.0/1 rather than 0.0.0.0/0.  Add 'bypass-dhcp'\n"
  "                  flag to add a direct route to DHCP server, bypassing tunnel.\n"
  "                  Add 'bypass-dns' flag to similarly bypass tunnel for DNS.\n"
  "--redirect-private [flags]: Like --redirect-gateway, but omit actually changing\n"
  "                  the default gateway.  Useful when pushing private subnets.\n"
#ifdef ENABLE_CLIENT_NAT
  "--client-nat snat|dnat network netmask alias : on client add 1-to-1 NAT rule.\n"
#endif
#ifdef ENABLE_PUSH_PEER_INFO
  "--push-peer-info : (client only) push client info to server.\n"
#endif
  "--setenv name value : Set a custom environmental variable to pass to script.\n"
  "--setenv FORWARD_COMPATIBLE 1 : Relax config file syntax checking to allow\n"
  "                  directives for future OpenVPN versions to be ignored.\n"
  "--script-security level: Where level can be:\n"
  "                  0 -- strictly no calling of external programs\n"
  "                  1 -- (default) only call built-ins such as ifconfig\n"
  "                  2 -- allow calling of built-ins and scripts\n"
  "                  3 -- allow password to be passed to scripts via env\n"
  "--shaper n      : Restrict output to peer to n bytes per second.\n"
  "--keepalive n m : Helper option for setting timeouts in server mode.  Send\n"
  "                  ping once every n seconds, restart if ping not received\n"
  "                  for m seconds.\n"
  "--inactive n [bytes] : Exit after n seconds of activity on tun/tap device\n"
  "                  produces a combined in/out byte count < bytes.\n"
  "--ping-exit n   : Exit if n seconds pass without reception of remote ping.\n"
  "--ping-restart n: Restart if n seconds pass without reception of remote ping.\n"
  "--ping-timer-rem: Run the --ping-exit/--ping-restart timer only if we have a\n"
  "                  remote address.\n"
  "--ping n        : Ping remote once every n seconds over TCP/UDP port.\n"
#if ENABLE_IP_PKTINFO
  "--multihome     : Configure a multi-homed UDP server.\n"
#endif
  "--fast-io       : (experimental) Optimize TUN/TAP/UDP writes.\n"
  "--remap-usr1 s  : On SIGUSR1 signals, remap signal (s='SIGHUP' or 'SIGTERM').\n"
  "--persist-tun   : Keep tun/tap device open across SIGUSR1 or --ping-restart.\n"
  "--persist-remote-ip : Keep remote IP address across SIGUSR1 or --ping-restart.\n"
  "--persist-local-ip  : Keep local IP address across SIGUSR1 or --ping-restart.\n"
  "--persist-key   : Don't re-read key files across SIGUSR1 or --ping-restart.\n"
#if PASSTOS_CAPABILITY
  "--passtos       : TOS passthrough (applies to IPv4 only).\n"
#endif
  "--tun-mtu n     : Take the tun/tap device MTU to be n and derive the\n"
  "                  TCP/UDP MTU from it (default=%d).\n"
  "--tun-mtu-extra n : Assume that tun/tap device might return as many\n"
  "                  as n bytes more than the tun-mtu size on read\n"
  "                  (default TUN=0 TAP=%d).\n"
  "--link-mtu n    : Take the TCP/UDP device MTU to be n and derive the tun MTU\n"
  "                  from it.\n"
  "--mtu-disc type : Should we do Path MTU discovery on TCP/UDP channel?\n"
  "                  'no'    -- Never send DF (Don't Fragment) frames\n"
  "                  'maybe' -- Use per-route hints\n"
  "                  'yes'   -- Always DF (Don't Fragment)\n"
#ifdef ENABLE_OCC
  "--mtu-test      : Empirically measure and report MTU.\n"
#endif
#ifdef ENABLE_FRAGMENT
  "--fragment max  : Enable internal datagram fragmentation so that no UDP\n"
  "                  datagrams are sent which are larger than max bytes.\n"
  "                  Adds 4 bytes of overhead per datagram.\n"
#endif
  "--mssfix [n]    : Set upper bound on TCP MSS, default = tun-mtu size\n"
  "                  or --fragment max value, whichever is lower.\n"
  "--sndbuf size   : Set the TCP/UDP send buffer size.\n"
  "--rcvbuf size   : Set the TCP/UDP receive buffer size.\n"
#if defined(TARGET_LINUX) && HAVE_DECL_SO_MARK
  "--mark value    : Mark encrypted packets being sent with value. The mark value\n"
  "                  can be matched in policy routing and packetfilter rules.\n"
#endif
  "--txqueuelen n  : Set the tun/tap TX queue length to n (Linux only).\n"
#ifdef ENABLE_MEMSTATS
  "--memstats file : Write live usage stats to memory mapped binary file.\n"
#endif
  "--mlock         : Disable Paging -- ensures key material and tunnel\n"
  "                  data will never be written to disk.\n"
  "--up cmd        : Run command cmd after successful tun device open.\n"
  "                  Execute as: cmd tun/tap-dev tun-mtu link-mtu \\\n"
  "                              ifconfig-local-ip ifconfig-remote-ip\n"
  "                  (pre --user or --group UID/GID change)\n"
  "--up-delay      : Delay tun/tap open and possible --up script execution\n"
  "                  until after TCP/UDP connection establishment with peer.\n"
  "--down cmd      : Run command cmd after tun device close.\n"
  "                  (post --user/--group UID/GID change and/or --chroot)\n"
  "                  (command parameters are same as --up option)\n"
  "--down-pre      : Run --down command before TUN/TAP close.\n"
  "--up-restart    : Run up/down commands for all restarts including those\n"
  "                  caused by --ping-restart or SIGUSR1\n"
  "--user user     : Set UID to user after initialization.\n"
  "--group group   : Set GID to group after initialization.\n"
  "--chroot dir    : Chroot to this directory after initialization.\n"
#ifdef ENABLE_SELINUX
  "--setcon context: Apply this SELinux context after initialization.\n"
#endif
  "--cd dir        : Change to this directory before initialization.\n"
  "--daemon [name] : Become a daemon after initialization.\n"
  "                  The optional 'name' parameter will be passed\n"
  "                  as the program name to the system logger.\n"
  "--syslog [name] : Output to syslog, but do not become a daemon.\n"
  "                  See --daemon above for a description of the 'name' parm.\n"
  "--inetd [name] ['wait'|'nowait'] : Run as an inetd or xinetd server.\n"
  "                  See --daemon above for a description of the 'name' parm.\n"
  "--log file      : Output log to file which is created/truncated on open.\n"
  "--log-append file : Append log to file, or create file if nonexistent.\n"
  "--suppress-timestamps : Don't log timestamps to stdout/stderr.\n"
  "--writepid file : Write main process ID to file.\n"
  "--nice n        : Change process priority (>0 = lower, <0 = higher).\n"
  "--echo [parms ...] : Echo parameters to log output.\n"
  "--verb n        : Set output verbosity to n (default=%d):\n"
  "                  (Level 3 is recommended if you want a good summary\n"
  "                  of what's happening without being swamped by output).\n"
  "                : 0 -- no output except fatal errors\n"
  "                : 1 -- startup info + connection initiated messages +\n"
  "                       non-fatal encryption & net errors\n"
  "                : 2,3 -- show TLS negotiations & route info\n"
  "                : 4 -- show parameters\n"
  "                : 5 -- show 'RrWw' chars on console for each packet sent\n"
  "                       and received from TCP/UDP (caps) or tun/tap (lc)\n"
  "                : 6 to 11 -- debug messages of increasing verbosity\n"
  "--mute n        : Log at most n consecutive messages in the same category.\n"
  "--status file n : Write operational status to file every n seconds.\n"
  "--status-version [n] : Choose the status file format version number.\n"
  "                  Currently, n can be 1, 2, or 3 (default=1).\n"
#ifdef ENABLE_OCC
  "--disable-occ   : Disable options consistency check between peers.\n"
#endif
#ifdef ENABLE_DEBUG
  "--gremlin mask  : Special stress testing mode (for debugging only).\n"
#endif
#ifdef ENABLE_LZO
  "--comp-lzo      : Use fast LZO compression -- may add up to 1 byte per\n"
  "                  packet for uncompressible data.\n"
  "--comp-noadapt  : Don't use adaptive compression when --comp-lzo\n"
  "                  is specified.\n"
#endif
#ifdef ENABLE_MANAGEMENT
  "--management ip port [pass] : Enable a TCP server on ip:port to handle\n"
  "                  management functions.  pass is a password file\n"
  "                  or 'stdin' to prompt from console.\n"
#if UNIX_SOCK_SUPPORT
  "                  To listen on a unix domain socket, specific the pathname\n"
  "                  in place of ip and use 'unix' as the port number.\n"
#endif
  "--management-client : Management interface will connect as a TCP client to\n"
  "                      ip/port rather than listen as a TCP server.\n"
  "--management-query-passwords : Query management channel for private key\n"
  "                  and auth-user-pass passwords.\n"
  "--management-query-proxy : Query management channel for proxy information.\n"
  "--management-query-remote : Query management channel for --remote directive.\n"
  "--management-hold : Start " PACKAGE_NAME " in a hibernating state, until a client\n"
  "                    of the management interface explicitly starts it.\n"
  "--management-signal : Issue SIGUSR1 when management disconnect event occurs.\n"
  "--management-forget-disconnect : Forget passwords when management disconnect\n"
  "                                 event occurs.\n"
  "--management-up-down : Report tunnel up/down events to management interface.\n"
  "--management-log-cache n : Cache n lines of log file history for usage\n"
  "                  by the management channel.\n"
#if UNIX_SOCK_SUPPORT
  "--management-client-user u  : When management interface is a unix socket, only\n"
  "                              allow connections from user u.\n"
  "--management-client-group g : When management interface is a unix socket, only\n"
  "                              allow connections from group g.\n"
#endif
#ifdef MANAGEMENT_DEF_AUTH
  "--management-client-auth : gives management interface client the responsibility\n"
  "                           to authenticate clients after their client certificate\n"
  "			      has been verified.\n"
#endif
#ifdef MANAGEMENT_PF
  "--management-client-pf : management interface clients must specify a packet\n"
  "                         filter file for each connecting client.\n"
#endif
#endif
#ifdef ENABLE_PLUGIN
  "--plugin m [str]: Load plug-in module m passing str as an argument\n"
  "                  to its initialization function.\n"
#endif
#if P2MP
#if P2MP_SERVER
  "\n"
  "Multi-Client Server options (when --mode server is used):\n"
  "--server network netmask : Helper option to easily configure server mode.\n"
  "--server-ipv6 network/bits : Configure IPv6 server mode.\n"
  "--server-bridge [IP netmask pool-start-IP pool-end-IP] : Helper option to\n"
  "                    easily configure ethernet bridging server mode.\n"
  "--push \"option\" : Push a config file option back to the peer for remote\n"
  "                  execution.  Peer must specify --pull in its config file.\n"
  "--push-reset    : Don't inherit global push list for specific\n"
  "                  client instance.\n"
  "--ifconfig-pool start-IP end-IP [netmask] : Set aside a pool of subnets\n"
  "                  to be dynamically allocated to connecting clients.\n"
  "--ifconfig-pool-linear : Use individual addresses rather than /30 subnets\n"
  "                  in tun mode.  Not compatible with Windows clients.\n"
  "--ifconfig-pool-persist file [seconds] : Persist/unpersist ifconfig-pool\n"
  "                  data to file, at seconds intervals (default=600).\n"
  "                  If seconds=0, file will be treated as read-only.\n"
  "--ifconfig-ipv6-pool base-IP/bits : set aside an IPv6 network block\n"
  "                  to be dynamically allocated to connecting clients.\n"
  "--ifconfig-push local remote-netmask : Push an ifconfig option to remote,\n"
  "                  overrides --ifconfig-pool dynamic allocation.\n"
  "                  Only valid in a client-specific config file.\n"
  "--ifconfig-ipv6-push local/bits remote : Push an ifconfig-ipv6 option to\n"
  "                  remote, overrides --ifconfig-ipv6-pool allocation.\n"
  "                  Only valid in a client-specific config file.\n"
  "--iroute network [netmask] : Route subnet to client.\n"
  "--iroute-ipv6 network/bits : Route IPv6 subnet to client.\n"
  "                  Sets up internal routes only.\n"
  "                  Only valid in a client-specific config file.\n"
  "--disable       : Client is disabled.\n"
  "                  Only valid in a client-specific config file.\n"
  "--client-cert-not-required : Don't require client certificate, client\n"
  "                  will authenticate using username/password.\n"
  "--username-as-common-name  : For auth-user-pass authentication, use\n"
  "                  the authenticated username as the common name,\n"
  "                  rather than the common name from the client cert.\n"
  "--auth-user-pass-verify cmd method: Query client for username/password and\n"
  "                  run command cmd to verify.  If method='via-env', pass\n"
  "                  user/pass via environment, if method='via-file', pass\n"
  "                  user/pass via temporary file.\n"
  "--opt-verify    : Clients that connect with options that are incompatible\n"
  "                  with those of the server will be disconnected.\n"
  "--auth-user-pass-optional : Allow connections by clients that don't\n"
  "                  specify a username/password.\n"
  "--no-name-remapping : Allow Common Name and X509 Subject to include\n"
  "                      any printable character.\n"
  "--client-to-client : Internally route client-to-client traffic.\n"
  "--duplicate-cn  : Allow multiple clients with the same common name to\n"
  "                  concurrently connect.\n"
  "--client-connect cmd : Run command cmd on client connection.\n"
  "--client-disconnect cmd : Run command cmd on client disconnection.\n"
  "--client-config-dir dir : Directory for custom client config files.\n"
  "--ccd-exclusive : Refuse connection unless custom client config is found.\n"
  "--tmp-dir dir   : Temporary directory, used for --client-connect return file and plugin communication.\n"
  "--hash-size r v : Set the size of the real address hash table to r and the\n"
  "                  virtual address table to v.\n"
  "--bcast-buffers n : Allocate n broadcast buffers.\n"
  "--tcp-queue-limit n : Maximum number of queued TCP output packets.\n"
  "--tcp-nodelay   : Macro that sets TCP_NODELAY socket flag on the server\n"
  "                  as well as pushes it to connecting clients.\n"
  "--learn-address cmd : Run command cmd to validate client virtual addresses.\n"
  "--connect-freq n s : Allow a maximum of n new connections per s seconds.\n"
  "--max-clients n : Allow a maximum of n simultaneously connected clients.\n"
  "--max-routes-per-client n : Allow a maximum of n internal routes per client.\n"
  "--stale-routes-check n [t] : Remove routes with a last activity timestamp\n"
  "                             older than n seconds. Run this check every t\n"
  "                             seconds (defaults to n).\n"
#if PORT_SHARE
  "--port-share host port [dir] : When run in TCP mode, proxy incoming HTTPS\n"
  "                  sessions to a web server at host:port.  dir specifies an\n"
  "                  optional directory to write origin IP:port data.\n"
#endif
#endif
  "\n"
  "Client options (when connecting to a multi-client server):\n"
  "--client         : Helper option to easily configure client mode.\n"
  "--auth-user-pass [up] : Authenticate with server using username/password.\n"
  "                  up is a file containing username/password on 2 lines,\n"
  "                  or omit to prompt from console.\n"
  "--pull           : Accept certain config file options from the peer as if they\n"
  "                  were part of the local config file.  Must be specified\n"
  "                  when connecting to a '--mode server' remote host.\n"
  "--auth-retry t  : How to handle auth failures.  Set t to\n"
  "                  none (default), interact, or nointeract.\n"
  "--static-challenge t e : Enable static challenge/response protocol using\n"
  "                  challenge text t, with e indicating echo flag (0|1)\n"
  "--server-poll-timeout n : when polling possible remote servers to connect to\n"
  "                  in a round-robin fashion, spend no more than n seconds\n"
  "                  waiting for a response before trying the next server.\n"
#endif
#ifdef ENABLE_OCC
  "--explicit-exit-notify [n] : On exit/restart, send exit signal to\n"
  "                  server/remote. n = # of retries, default=1.\n"
#endif
#ifdef ENABLE_CRYPTO
  "\n"
  "Data Channel Encryption Options (must be compatible between peers):\n"
  "(These options are meaningful for both Static Key & TLS-mode)\n"
  "--secret f [d]  : Enable Static Key encryption mode (non-TLS).\n"
  "                  Use shared secret file f, generate with --genkey.\n"
  "                  The optional d parameter controls key directionality.\n"
  "                  If d is specified, use separate keys for each\n"
  "                  direction, set d=0 on one side of the connection,\n"
  "                  and d=1 on the other side.\n"
  "--auth alg      : Authenticate packets with HMAC using message\n"
  "                  digest algorithm alg (default=%s).\n"
  "                  (usually adds 16 or 20 bytes per packet)\n"
  "                  Set alg=none to disable authentication.\n"
  "--cipher alg    : Encrypt packets with cipher algorithm alg\n"
  "                  (default=%s).\n"
  "                  Set alg=none to disable encryption.\n"
  "--prng alg [nsl] : For PRNG, use digest algorithm alg, and\n"
  "                   nonce_secret_len=nsl.  Set alg=none to disable PRNG.\n"
#ifdef HAVE_EVP_CIPHER_CTX_SET_KEY_LENGTH
  "--keysize n     : Size of cipher key in bits (optional).\n"
  "                  If unspecified, defaults to cipher-specific default.\n"
#endif
#ifndef ENABLE_CRYPTO_POLARSSL
  "--engine [name] : Enable OpenSSL hardware crypto engine functionality.\n"
#endif
  "--no-replay     : Disable replay protection.\n"
  "--mute-replay-warnings : Silence the output of replay warnings to log file.\n"
  "--replay-window n [t]  : Use a replay protection sliding window of size n\n"
  "                         and a time window of t seconds.\n"
  "                         Default n=%d t=%d\n"
  "--no-iv         : Disable cipher IV -- only allowed with CBC mode ciphers.\n"
  "--replay-persist file : Persist replay-protection state across sessions\n"
  "                  using file.\n"
  "--test-crypto   : Run a self-test of crypto features enabled.\n"
  "                  For debugging only.\n"
#ifdef ENABLE_PREDICTION_RESISTANCE
  "--use-prediction-resistance: Enable prediction resistance on the random\n"
  "                             number generator.\n"
#endif
#ifdef ENABLE_SSL
  "\n"
  "TLS Key Negotiation Options:\n"
  "(These options are meaningful only for TLS-mode)\n"
  "--tls-server    : Enable TLS and assume server role during TLS handshake.\n"
  "--tls-client    : Enable TLS and assume client role during TLS handshake.\n"
  "--key-method m  : Data channel key exchange method.  m should be a method\n"
  "                  number, such as 1 (default), 2, etc.\n"
  "--ca file       : Certificate authority file in .pem format containing\n"
  "                  root certificate.\n"
#ifndef ENABLE_CRYPTO_POLARSSL
  "--capath dir    : A directory of trusted certificates (CAs"
#if OPENSSL_VERSION_NUMBER >= 0x00907000L
  " and CRLs).\n"
#else /* OPENSSL_VERSION_NUMBER >= 0x00907000L */
  ").\n"
  "                  WARNING: no support of CRL available with this version.\n"
#endif /* OPENSSL_VERSION_NUMBER >= 0x00907000L */
#endif /* ENABLE_CRYPTO_POLARSSL */
  "--dh file       : File containing Diffie Hellman parameters\n"
  "                  in .pem format (for --tls-server only).\n"
  "                  Use \"openssl dhparam -out dh1024.pem 1024\" to generate.\n"
  "--cert file     : Local certificate in .pem format -- must be signed\n"
  "                  by a Certificate Authority in --ca file.\n"
  "--extra-certs file : one or more PEM certs that complete the cert chain.\n"
  "--key file      : Local private key in .pem format.\n"
#ifndef ENABLE_CRYPTO_POLARSSL
  "--pkcs12 file   : PKCS#12 file containing local private key, local certificate\n"
  "                  and optionally the root CA certificate.\n"
#endif
#ifdef ENABLE_X509ALTUSERNAME
  "--x509-username-field : Field used in x509 certificate to be username.\n"
  "                        Default is CN.\n"
#endif
  "--verify-hash   : Specify SHA1 fingerprint for level-1 cert.\n"
#ifdef WIN32
  "--cryptoapicert select-string : Load the certificate and private key from the\n"
  "                  Windows Certificate System Store.\n"
#endif
  "--tls-cipher l  : A list l of allowable TLS ciphers separated by : (optional).\n"
  "                : Use --show-tls to see a list of supported TLS ciphers.\n"
  "--tls-timeout n : Packet retransmit timeout on TLS control channel\n"
  "                  if no ACK from remote within n seconds (default=%d).\n"
  "--reneg-bytes n : Renegotiate data chan. key after n bytes sent and recvd.\n"
  "--reneg-pkts n  : Renegotiate data chan. key after n packets sent and recvd.\n"
  "--reneg-sec n   : Renegotiate data chan. key after n seconds (default=%d).\n"
  "--hand-window n : Data channel key exchange must finalize within n seconds\n"
  "                  of handshake initiation by any peer (default=%d).\n"
  "--tran-window n : Transition window -- old key can live this many seconds\n"
  "                  after new key renegotiation begins (default=%d).\n"
  "--single-session: Allow only one session (reset state on restart).\n"
  "--tls-exit      : Exit on TLS negotiation failure.\n"
  "--tls-auth f [d]: Add an additional layer of authentication on top of the TLS\n"
  "                  control channel to protect against DoS attacks.\n"
  "                  f (required) is a shared-secret passphrase file.\n"
  "                  The optional d parameter controls key directionality,\n"
  "                  see --secret option for more info.\n"
  "--askpass [file]: Get PEM password from controlling tty before we daemonize.\n"
  "--auth-nocache  : Don't cache --askpass or --auth-user-pass passwords.\n"
  "--crl-verify crl ['dir']: Check peer certificate against a CRL.\n"
  "--tls-verify cmd: Run command cmd to verify the X509 name of a\n"
  "                  pending TLS connection that has otherwise passed all other\n"
  "                  tests of certification.  cmd should return 0 to allow\n"
  "                  TLS handshake to proceed, or 1 to fail.  (cmd is\n"
  "                  executed as 'cmd certificate_depth subject')\n"
  "--tls-export-cert [directory] : Get peer cert in PEM format and store it \n"
  "                  in an openvpn temporary file in [directory]. Peer cert is \n"
  "                  stored before tls-verify script execution and deleted after.\n"
  "--tls-remote x509name: Accept connections only from a host with X509 name\n"
  "                  x509name. The remote host must also pass all other tests\n"
  "                  of verification.\n"
  "--ns-cert-type t: Require that peer certificate was signed with an explicit\n"
  "                  nsCertType designation t = 'client' | 'server'.\n"
#ifdef ENABLE_X509_TRACK
  "--x509-track x  : Save peer X509 attribute x in environment for use by\n"
  "                  plugins and management interface.\n"
#endif
#if OPENSSL_VERSION_NUMBER >= 0x00907000L || ENABLE_CRYPTO_POLARSSL
  "--remote-cert-ku v ... : Require that the peer certificate was signed with\n"
  "                  explicit key usage, you can specify more than one value.\n"
  "                  value should be given in hex format.\n"
  "--remote-cert-eku oid : Require that the peer certificate was signed with\n"
  "                  explicit extended key usage. Extended key usage can be encoded\n"
  "                  as an object identifier or OpenSSL string representation.\n"
  "--remote-cert-tls t: Require that peer certificate was signed with explicit\n"
  "                  key usage and extended key usage based on RFC3280 TLS rules.\n"
  "                  t = 'client' | 'server'.\n"
#endif				/* OPENSSL_VERSION_NUMBER || ENABLE_CRYPTO_POLARSSL */
#endif				/* ENABLE_SSL */
#ifdef ENABLE_PKCS11
  "\n"
  "PKCS#11 Options:\n"
  "--pkcs11-providers provider ... : PKCS#11 provider to load.\n"
  "--pkcs11-protected-authentication [0|1] ... : Use PKCS#11 protected authentication\n"
  "                              path. Set for each provider.\n"
  "--pkcs11-private-mode hex ...   : PKCS#11 private key mode mask.\n"
  "                              0       : Try  to determind automatically (default).\n"
  "                              1       : Use Sign.\n"
  "                              2       : Use SignRecover.\n"
  "                              4       : Use Decrypt.\n"
  "                              8       : Use Unwrap.\n"
  "--pkcs11-cert-private [0|1] ... : Set if login should be performed before\n"
  "                                  certificate can be accessed. Set for each provider.\n"
  "--pkcs11-pin-cache seconds      : Number of seconds to cache PIN. The default is -1\n"
  "                                  cache until token is removed.\n"
  "--pkcs11-id-management          : Acquire identity from management interface.\n"
  "--pkcs11-id serialized-id 'id'  : Identity to use, get using standalone --show-pkcs11-ids\n"
#endif			/* ENABLE_PKCS11 */
 "\n"
  "SSL Library information:\n"
  "--show-ciphers  : Show cipher algorithms to use with --cipher option.\n"
  "--show-digests  : Show message digest algorithms to use with --auth option.\n"
  "--show-engines  : Show hardware crypto accelerator engines (if available).\n"
#ifdef ENABLE_SSL
  "--show-tls      : Show all TLS ciphers (TLS used only as a control channel).\n"
#endif
#ifdef WIN32
  "\n"
  "Windows Specific:\n"
  "--win-sys path    : Pathname of Windows system directory. Default is the pathname\n"
  "                    from SystemRoot environment variable.\n"
  "--ip-win32 method : When using --ifconfig on Windows, set TAP-Windows adapter\n"
  "                    IP address using method = manual, netsh, ipapi,\n"
  "                    dynamic, or adaptive (default = adaptive).\n"
  "                    Dynamic method allows two optional parameters:\n"
  "                    offset: DHCP server address offset (> -256 and < 256).\n"
  "                            If 0, use network address, if >0, take nth\n"
  "                            address forward from network address, if <0,\n"
  "                            take nth address backward from broadcast\n"
  "                            address.\n"
  "                            Default is 0.\n"
  "                    lease-time: Lease time in seconds.\n"
  "                                Default is one year.\n"
  "--route-method    : Which method to use for adding routes on Windows?\n"
  "                    adaptive (default) -- Try ipapi then fall back to exe.\n"
  "                    ipapi -- Use IP helper API.\n"
  "                    exe -- Call the route.exe shell command.\n"
  "--dhcp-option type [parm] : Set extended TAP-Windows properties, must\n"
  "                    be used with --ip-win32 dynamic.  For options\n"
  "                    which allow multiple addresses,\n"
  "                    --dhcp-option must be repeated.\n"
  "                    DOMAIN name : Set DNS suffix\n"
  "                    DNS addr    : Set domain name server address(es)\n"
  "                    NTP         : Set NTP server address(es)\n"
  "                    NBDD        : Set NBDD server address(es)\n"
  "                    WINS addr   : Set WINS server address(es)\n"
  "                    NBT type    : Set NetBIOS over TCP/IP Node type\n"
  "                                  1: B, 2: P, 4: M, 8: H\n"
  "                    NBS id      : Set NetBIOS scope ID\n"
  "                    DISABLE-NBT : Disable Netbios-over-TCP/IP.\n"
  "--dhcp-renew       : Ask Windows to renew the TAP adapter lease on startup.\n"
  "--dhcp-pre-release : Ask Windows to release the previous TAP adapter lease on\n"
"                       startup.\n"
  "--dhcp-release     : Ask Windows to release the TAP adapter lease on shutdown.\n"
  "--register-dns  : Run net stop dnscache, net start dnscache, ipconfig /flushdns\n"
  "                  and ipconfig /registerdns on connection initiation.\n"
  "--tap-sleep n   : Sleep for n seconds after TAP adapter open before\n"
  "                  attempting to set adapter properties.\n"
  "--pause-exit         : When run from a console window, pause before exiting.\n"
  "--service ex [0|1]   : For use when " PACKAGE_NAME " is being instantiated by a\n"
  "                       service, and should not be used directly by end-users.\n"
  "                       ex is the name of an event object which, when\n"
  "                       signaled, will cause " PACKAGE_NAME " to exit.  A second\n"
  "                       optional parameter controls the initial state of ex.\n"
  "--show-net-up   : Show " PACKAGE_NAME "'s view of routing table and net adapter list\n"
  "                  after TAP adapter is up and routes have been added.\n"
  "Windows Standalone Options:\n"
  "\n"
  "--show-adapters : Show all TAP-Windows adapters.\n"
  "--show-net      : Show " PACKAGE_NAME "'s view of routing table and net adapter list.\n"
  "--show-valid-subnets : Show valid subnets for --dev tun emulation.\n"
  "--allow-nonadmin [TAP-adapter] : Allow " PACKAGE_NAME " running without admin privileges\n"
  "                                 to access TAP adapter.\n"
#endif
  "\n"
  "Generate a random key (only for non-TLS static key encryption mode):\n"
  "--genkey        : Generate a random key to be used as a shared secret,\n"
  "                  for use with the --secret option.\n"
  "--secret file   : Write key to file.\n"
#endif				/* ENABLE_CRYPTO */
#ifdef ENABLE_FEATURE_TUN_PERSIST
  "\n"
  "Tun/tap config mode (available with linux 2.4+):\n"
  "--mktun         : Create a persistent tunnel.\n"
  "--rmtun         : Remove a persistent tunnel.\n"
  "--dev tunX|tapX : tun/tap device\n"
  "--dev-type dt   : Device type.  See tunnel options above for details.\n"
  "--user user     : User to set privilege to.\n"
  "--group group   : Group to set privilege to.\n"
#endif
#ifdef ENABLE_PKCS11
  "\n"
  "PKCS#11 standalone options:\n"
  "--show-pkcs11-ids provider [cert_private] : Show PKCS#11 available ids.\n" 
  "                                            --verb option can be added *BEFORE* this.\n"
#endif				/* ENABLE_PKCS11 */
  "\n"
  "General Standalone Options:\n"
#ifdef ENABLE_DEBUG
  "--show-gateway : Show info about default gateway.\n"
#endif
 ;

#endif /* !ENABLE_SMALL */

/*
 * This is where the options defaults go.
 * Any option not explicitly set here
 * will be set to 0.
 */
void
init_options (struct options *o, const bool init_gc)
{
  CLEAR (*o);
  if (init_gc)
    {
      gc_init (&o->gc);
      o->gc_owned = true;
    }
  o->mode = MODE_POINT_TO_POINT;
  o->topology = TOP_NET30;
  o->ce.proto = PROTO_UDP;
  o->ce.af = AF_UNSPEC;
  o->ce.connect_retry_seconds = 5;
  o->ce.connect_timeout = 10;
  o->connect_retry_max = 0;
  o->ce.local_port = o->ce.remote_port = OPENVPN_PORT;
  o->verbosity = 1;
  o->status_file_update_freq = 60;
  o->status_file_version = 1;
  o->ce.bind_local = true;
  o->ce.tun_mtu = TUN_MTU_DEFAULT;
  o->ce.link_mtu = LINK_MTU_DEFAULT;
  o->ce.mtu_discover_type = -1;
  o->ce.mssfix = MSSFIX_DEFAULT;
  o->route_delay_window = 30;
  o->max_routes = MAX_ROUTES_DEFAULT;
  o->resolve_retry_seconds = RESOLV_RETRY_INFINITE;
  o->proto_force = -1;
#ifdef ENABLE_OCC
  o->occ = true;
#endif
#ifdef ENABLE_MANAGEMENT
  o->management_log_history_cache = 250;
  o->management_echo_buffer_size = 100;
  o->management_state_buffer_size = 100;
#endif
#ifdef ENABLE_FEATURE_TUN_PERSIST
  o->persist_mode = 1;
#endif
#ifndef WIN32
  o->rcvbuf = 65536;
  o->sndbuf = 65536;
#endif
#ifdef TARGET_LINUX
  o->tuntap_options.txqueuelen = 100;
#endif
#ifdef WIN32
#if 0
  o->tuntap_options.ip_win32_type = IPW32_SET_ADAPTIVE;
#else
  o->tuntap_options.ip_win32_type = IPW32_SET_DHCP_MASQ;
#endif
  o->tuntap_options.dhcp_lease_time = 31536000; /* one year */
  o->tuntap_options.dhcp_masq_offset = 0;       /* use network address as internal DHCP server address */
  o->route_method = ROUTE_METHOD_ADAPTIVE;
#endif
#if P2MP_SERVER
  o->real_hash_size = 256;
  o->virtual_hash_size = 256;
  o->n_bcast_buf = 256;
  o->tcp_queue_limit = 64;
  o->max_clients = 1024;
  o->max_routes_per_client = 256;
  o->stale_routes_check_interval = 0;
  o->ifconfig_pool_persist_refresh_freq = 600;
#endif
#if P2MP
  o->scheduled_exit_interval = 5;
  o->server_poll_timeout = 0;
#endif
#ifdef ENABLE_CRYPTO
  o->ciphername = "BF-CBC";
  o->ciphername_defined = true;
  o->authname = "SHA1";
  o->authname_defined = true;
  o->prng_hash = "SHA1";
  o->prng_nonce_secret_len = 16;
  o->replay = true;
  o->replay_window = DEFAULT_SEQ_BACKTRACK;
  o->replay_time = DEFAULT_TIME_BACKTRACK;
  o->use_iv = true;
  o->key_direction = KEY_DIRECTION_BIDIRECTIONAL;
#ifdef ENABLE_PREDICTION_RESISTANCE
  o->use_prediction_resistance = false;
#endif
#ifdef ENABLE_SSL
  o->key_method = 2;
  o->tls_timeout = 2;
  o->renegotiate_seconds = 3600;
  o->handshake_window = 60;
  o->transition_window = 3600;
#ifdef ENABLE_X509ALTUSERNAME
  o->x509_username_field = X509_USERNAME_FIELD_DEFAULT;
#endif
#endif /* ENABLE_SSL */
#endif /* ENABLE_CRYPTO */
#ifdef ENABLE_PKCS11
  o->pkcs11_pin_cache_period = -1;
#endif			/* ENABLE_PKCS11 */

/* tmp is only used in P2MP server context */
#if P2MP_SERVER
  /* Set default --tmp-dir */
#ifdef WIN32
  /* On Windows, find temp dir via enviroment variables */
  o->tmp_dir = win_get_tempdir();
#else
  /* Non-windows platforms use $TMPDIR, and if not set, default to '/tmp' */
  o->tmp_dir = getenv("TMPDIR");
  if( !o->tmp_dir ) {
          o->tmp_dir = "/tmp";
  }
#endif /* WIN32 */
#endif /* P2MP_SERVER */
}

void
uninit_options (struct options *o)
{
  if (o->gc_owned)
    {
      gc_free (&o->gc);
    }
}

#ifdef ENABLE_DEBUG

#define SHOW_PARM(name, value, format) msg(D_SHOW_PARMS, "  " #name " = " format, (value))
#define SHOW_STR(var)       SHOW_PARM(var, (o->var ? o->var : "[UNDEF]"), "'%s'")
#define SHOW_INT(var)       SHOW_PARM(var, o->var, "%d")
#define SHOW_UINT(var)      SHOW_PARM(var, o->var, "%u")
#define SHOW_UNSIGNED(var)  SHOW_PARM(var, o->var, "0x%08x")
#define SHOW_BOOL(var)      SHOW_PARM(var, (o->var ? "ENABLED" : "DISABLED"), "%s");

#endif

void
setenv_connection_entry (struct env_set *es,
			 const struct connection_entry *e,
			 const int i)
{
  setenv_str_i (es, "proto", proto2ascii (e->proto, e->af, false), i);
  setenv_str_i (es, "local", e->local, i);
  setenv_str_i (es, "local_port", e->local_port, i);
  setenv_str_i (es, "remote", e->remote, i);
  setenv_str_i (es, "remote_port", e->remote_port, i);

#ifdef ENABLE_HTTP_PROXY
  if (e->http_proxy_options)
    {
      setenv_str_i (es, "http_proxy_server", e->http_proxy_options->server, i);
      setenv_str_i (es, "http_proxy_port", e->http_proxy_options->port, i);
    }
#endif
#ifdef ENABLE_SOCKS
  if (e->socks_proxy_server)
    {
      setenv_str_i (es, "socks_proxy_server", e->socks_proxy_server, i);
      setenv_str_i (es, "socks_proxy_port", e->socks_proxy_port, i);
    }
#endif
}

void
setenv_settings (struct env_set *es, const struct options *o)
{
  setenv_str (es, "config", o->config);
  setenv_int (es, "verb", o->verbosity);
  setenv_int (es, "daemon", o->daemon);
  setenv_int (es, "daemon_log_redirect", o->log);
  setenv_unsigned (es, "daemon_start_time", time(NULL));
  setenv_int (es, "daemon_pid", platform_getpid());

  if (o->connection_list)
    {
      int i;
      for (i = 0; i < o->connection_list->len; ++i)
	setenv_connection_entry (es, o->connection_list->array[i], i+1);
    }
  else
    setenv_connection_entry (es, &o->ce, 1);
}

static in_addr_t
get_ip_addr (const char *ip_string, int msglevel, bool *error)
{
  unsigned int flags = GETADDR_HOST_ORDER;
  bool succeeded = false;
  in_addr_t ret;

  if (msglevel & M_FATAL)
    flags |= GETADDR_FATAL;

  ret = getaddr (flags, ip_string, 0, &succeeded, NULL);
  if (!succeeded && error)
    *error = true;
  return ret;
}

/* helper: parse a text string containing an IPv6 address + netbits
 * in "standard format" (2001:dba::/32)
 * "/nn" is optional, default to /64 if missing
 *
 * return true if parsing succeeded, modify *network and *netbits
 * return address part without "/nn" in *printable_ipv6 (if != NULL)
 */
bool
get_ipv6_addr( const char * prefix_str, struct in6_addr *network,
	       unsigned int * netbits, char ** printable_ipv6, int msglevel )
{
    int rc;
    char * sep, * endp;
    int bits;
    struct in6_addr t_network;

    sep = strchr( prefix_str, '/' );
    if ( sep == NULL )
      {
 	bits = 64;
      }
    else
      {
	bits = strtol( sep+1, &endp, 10 );
	if ( *endp != '\0' || bits < 0 || bits > 128 )
	  {
	    msg (msglevel, "IPv6 prefix '%s': invalid '/bits' spec", prefix_str);
	    return false;
	  }
      }

    /* temporary replace '/' in caller-provided string with '\0', otherwise
     * inet_pton() will refuse prefix string
     * (alternative would be to strncpy() the prefix to temporary buffer)
     */

    if ( sep != NULL ) *sep = '\0';

    rc = inet_pton( AF_INET6, prefix_str, &t_network );

    if ( rc == 1 && printable_ipv6 != NULL )
      {
	*printable_ipv6 = string_alloc( prefix_str, NULL );
      }

    if ( sep != NULL ) *sep = '/';

    if ( rc != 1 )
      {
	msg (msglevel, "IPv6 prefix '%s': invalid IPv6 address", prefix_str);
	return false;
      }

    if ( netbits != NULL )
      {
	*netbits = bits;
      }
    if ( network != NULL )
      {
	*network = t_network;
      }
    return true;		/* parsing OK, values set */
}

static bool ipv6_addr_safe_hexplusbits( const char * ipv6_prefix_spec )
{
    struct in6_addr t_addr;
    unsigned int t_bits;

    return get_ipv6_addr( ipv6_prefix_spec, &t_addr, &t_bits, NULL, M_WARN );
}

static char *
string_substitute (const char *src, int from, int to, struct gc_arena *gc)
{
  char *ret = (char *) gc_malloc (strlen (src) + 1, true, gc);
  char *dest = ret;
  char c;

  do
    {
      c = *src++;
      if (c == from)
	c = to;
      *dest++ = c;
    }
  while (c);
  return ret;
}

#ifdef ENABLE_SSL
static uint8_t *
parse_hash_fingerprint(const char *str, int nbytes, int msglevel, struct gc_arena *gc)
{
  int i;
  const char *cp = str;
  uint8_t *ret = (uint8_t *) gc_malloc (nbytes, true, gc);
  char term = 1;
  int byte;
  char bs[3];

  for (i = 0; i < nbytes; ++i)
    {
      if (strlen(cp) < 2)
	msg (msglevel, "format error in hash fingerprint: %s", str);
      bs[0] = *cp++;
      bs[1] = *cp++;
      bs[2] = 0;
      byte = 0;
      if (sscanf(bs, "%x", &byte) != 1)
	msg (msglevel, "format error in hash fingerprint hex byte: %s", str);
      ret[i] = (uint8_t)byte;
      term = *cp++;
      if (term != ':' && term != 0)
	msg (msglevel, "format error in hash fingerprint delimiter: %s", str);
      if (term == 0)
	break;
    }
  if (term != 0 || i != nbytes-1)
    msg (msglevel, "hash fingerprint is different length than expected (%d bytes): %s", nbytes, str);
  return ret;
}
#endif

#ifdef WIN32

#ifdef ENABLE_DEBUG

static void
show_dhcp_option_addrs (const char *name, const in_addr_t *array, int len)
{
  struct gc_arena gc = gc_new ();
  int i;
  for (i = 0; i < len; ++i)
    {
      msg (D_SHOW_PARMS, "  %s[%d] = %s",
	   name,
	   i,
	   print_in_addr_t (array[i], 0, &gc));
    }
  gc_free (&gc);
}

static void
show_tuntap_options (const struct tuntap_options *o)
{
  SHOW_BOOL (ip_win32_defined);
  SHOW_INT (ip_win32_type);
  SHOW_INT (dhcp_masq_offset);
  SHOW_INT (dhcp_lease_time);
  SHOW_INT (tap_sleep);
  SHOW_BOOL (dhcp_options);
  SHOW_BOOL (dhcp_renew);
  SHOW_BOOL (dhcp_pre_release);
  SHOW_BOOL (dhcp_release);
  SHOW_STR (domain);
  SHOW_STR (netbios_scope);
  SHOW_INT (netbios_node_type);
  SHOW_BOOL (disable_nbt);

  show_dhcp_option_addrs ("DNS", o->dns, o->dns_len);
  show_dhcp_option_addrs ("WINS", o->wins, o->wins_len);
  show_dhcp_option_addrs ("NTP", o->ntp, o->ntp_len);
  show_dhcp_option_addrs ("NBDD", o->nbdd, o->nbdd_len);
}

#endif
#endif

#if defined(WIN32) || defined(TARGET_ANDROID) 
static void
dhcp_option_address_parse (const char *name, const char *parm, in_addr_t *array, int *len, int msglevel)
{
  if (*len >= N_DHCP_ADDR)
    {
      msg (msglevel, "--dhcp-option %s: maximum of %d %s servers can be specified",
	   name,
	   N_DHCP_ADDR,
	   name);
    }
  else
    {
      if (ip_addr_dotted_quad_safe (parm)) /* FQDN -- IP address only */
	{
	  bool error = false;
	  const in_addr_t addr = get_ip_addr (parm, msglevel, &error);
	  if (!error)
	    array[(*len)++] = addr;
	}
      else
	{
	  msg (msglevel, "dhcp-option parameter %s '%s' must be an IP address", name, parm);
	}
    }
}

#endif

#if P2MP

#ifdef ENABLE_DEBUG

static void
show_p2mp_parms (const struct options *o)
{
  struct gc_arena gc = gc_new ();

#if P2MP_SERVER
  msg (D_SHOW_PARMS, "  server_network = %s", print_in_addr_t (o->server_network, 0, &gc));
  msg (D_SHOW_PARMS, "  server_netmask = %s", print_in_addr_t (o->server_netmask, 0, &gc));
  msg (D_SHOW_PARMS, "  server_network_ipv6 = %s", print_in6_addr (o->server_network_ipv6, 0, &gc) );
  SHOW_INT (server_netbits_ipv6);
  msg (D_SHOW_PARMS, "  server_bridge_ip = %s", print_in_addr_t (o->server_bridge_ip, 0, &gc));
  msg (D_SHOW_PARMS, "  server_bridge_netmask = %s", print_in_addr_t (o->server_bridge_netmask, 0, &gc));
  msg (D_SHOW_PARMS, "  server_bridge_pool_start = %s", print_in_addr_t (o->server_bridge_pool_start, 0, &gc));
  msg (D_SHOW_PARMS, "  server_bridge_pool_end = %s", print_in_addr_t (o->server_bridge_pool_end, 0, &gc));
  if (o->push_list.head)
    {
      const struct push_entry *e = o->push_list.head;
      while (e)
	{
	  if (e->enable)
	    msg (D_SHOW_PARMS, "  push_entry = '%s'", e->option);
	  e = e->next;
	}
    }
  SHOW_BOOL (ifconfig_pool_defined);
  msg (D_SHOW_PARMS, "  ifconfig_pool_start = %s", print_in_addr_t (o->ifconfig_pool_start, 0, &gc));
  msg (D_SHOW_PARMS, "  ifconfig_pool_end = %s", print_in_addr_t (o->ifconfig_pool_end, 0, &gc));
  msg (D_SHOW_PARMS, "  ifconfig_pool_netmask = %s", print_in_addr_t (o->ifconfig_pool_netmask, 0, &gc));
  SHOW_STR (ifconfig_pool_persist_filename);
  SHOW_INT (ifconfig_pool_persist_refresh_freq);
  SHOW_BOOL (ifconfig_ipv6_pool_defined);
  msg (D_SHOW_PARMS, "  ifconfig_ipv6_pool_base = %s", print_in6_addr (o->ifconfig_ipv6_pool_base, 0, &gc));
  SHOW_INT (ifconfig_ipv6_pool_netbits);
  SHOW_INT (n_bcast_buf);
  SHOW_INT (tcp_queue_limit);
  SHOW_INT (real_hash_size);
  SHOW_INT (virtual_hash_size);
  SHOW_STR (client_connect_script);
  SHOW_STR (learn_address_script);
  SHOW_STR (client_disconnect_script);
  SHOW_STR (client_config_dir);
  SHOW_BOOL (ccd_exclusive);
  SHOW_STR (tmp_dir);
  SHOW_BOOL (push_ifconfig_defined);
  msg (D_SHOW_PARMS, "  push_ifconfig_local = %s", print_in_addr_t (o->push_ifconfig_local, 0, &gc));
  msg (D_SHOW_PARMS, "  push_ifconfig_remote_netmask = %s", print_in_addr_t (o->push_ifconfig_remote_netmask, 0, &gc));
  SHOW_BOOL (push_ifconfig_ipv6_defined);
  msg (D_SHOW_PARMS, "  push_ifconfig_ipv6_local = %s/%d", print_in6_addr (o->push_ifconfig_ipv6_local, 0, &gc), o->push_ifconfig_ipv6_netbits );
  msg (D_SHOW_PARMS, "  push_ifconfig_ipv6_remote = %s", print_in6_addr (o->push_ifconfig_ipv6_remote, 0, &gc));
  SHOW_BOOL (enable_c2c);
  SHOW_BOOL (duplicate_cn);
  SHOW_INT (cf_max);
  SHOW_INT (cf_per);
  SHOW_INT (max_clients);
  SHOW_INT (max_routes_per_client);
  SHOW_STR (auth_user_pass_verify_script);
  SHOW_BOOL (auth_user_pass_verify_script_via_file);
#if PORT_SHARE
  SHOW_STR (port_share_host);
  SHOW_STR (port_share_port);
#endif
#endif /* P2MP_SERVER */

  SHOW_BOOL (client);
  SHOW_BOOL (pull);
  SHOW_STR (auth_user_pass_file);

  gc_free (&gc);
}

#endif /* ENABLE_DEBUG */

#if P2MP_SERVER

static void
option_iroute (struct options *o,
	       const char *network_str,
	       const char *netmask_str,
	       int msglevel)
{
  struct iroute *ir;

  ALLOC_OBJ_GC (ir, struct iroute, &o->gc);
  ir->network = getaddr (GETADDR_HOST_ORDER, network_str, 0, NULL, NULL);
  ir->netbits = -1;

  if (netmask_str)
    {
      const in_addr_t netmask = getaddr (GETADDR_HOST_ORDER, netmask_str, 0, NULL, NULL);
      if (!netmask_to_netbits (ir->network, netmask, &ir->netbits))
	{
	  msg (msglevel, "in --iroute %s %s : Bad network/subnet specification",
	       network_str,
	       netmask_str);
	  return;
	}
    }

  ir->next = o->iroutes;
  o->iroutes = ir;
}

static void
option_iroute_ipv6 (struct options *o,
	       const char *prefix_str,
	       int msglevel)
{
  struct iroute_ipv6 *ir;

  ALLOC_OBJ_GC (ir, struct iroute_ipv6, &o->gc);

  if ( get_ipv6_addr (prefix_str, &ir->network, &ir->netbits, NULL, msglevel ) < 0 )
    {
      msg (msglevel, "in --iroute-ipv6 %s: Bad IPv6 prefix specification",
	   prefix_str);
      return;
    }

  ir->next = o->iroutes_ipv6;
  o->iroutes_ipv6 = ir;
}
#endif /* P2MP_SERVER */
#endif /* P2MP */

#if defined(ENABLE_HTTP_PROXY) && defined(ENABLE_DEBUG)
static void
show_http_proxy_options (const struct http_proxy_options *o)
{
  msg (D_SHOW_PARMS, "BEGIN http_proxy");
  SHOW_STR (server);
  SHOW_STR (port);
  SHOW_STR (auth_method_string);
  SHOW_STR (auth_file);
  SHOW_BOOL (retry);
  SHOW_INT (timeout);
  SHOW_STR (http_version);
  SHOW_STR (user_agent);
  msg (D_SHOW_PARMS, "END http_proxy");
}
#endif

void
options_detach (struct options *o)
{
  gc_detach (&o->gc);
  o->routes = NULL;
#ifdef ENABLE_CLIENT_NAT
  o->client_nat = NULL;
#endif
#if P2MP_SERVER
  clone_push_list(o);
#endif
}

void
rol_check_alloc (struct options *options)
{
  if (!options->routes)
    options->routes = new_route_option_list (options->max_routes, &options->gc);
}

void
rol6_check_alloc (struct options *options)
{
  if (!options->routes_ipv6)
    options->routes_ipv6 = new_route_ipv6_option_list (options->max_routes, &options->gc);
}

#ifdef ENABLE_CLIENT_NAT
static void
cnol_check_alloc (struct options *options)
{
  if (!options->client_nat)
    options->client_nat = new_client_nat_list (&options->gc);
}
#endif

#ifdef ENABLE_DEBUG
static void
show_connection_entry (const struct connection_entry *o)
{
  msg (D_SHOW_PARMS, "  proto = %s", proto2ascii (o->proto, o->af, false));
  SHOW_STR (local);
  SHOW_STR (local_port);
  SHOW_STR (remote);
  SHOW_STR (remote_port);
  SHOW_BOOL (remote_float);
  SHOW_BOOL (bind_defined);
  SHOW_BOOL (bind_local);
  SHOW_INT (connect_retry_seconds);
  SHOW_INT (connect_timeout);

#ifdef ENABLE_HTTP_PROXY
  if (o->http_proxy_options)
    show_http_proxy_options (o->http_proxy_options);
#endif
#ifdef ENABLE_SOCKS
  SHOW_STR (socks_proxy_server);
  SHOW_STR (socks_proxy_port);
  SHOW_BOOL (socks_proxy_retry);
#endif
  SHOW_INT (tun_mtu);
  SHOW_BOOL (tun_mtu_defined);
  SHOW_INT (link_mtu);
  SHOW_BOOL (link_mtu_defined);
  SHOW_INT (tun_mtu_extra);
  SHOW_BOOL (tun_mtu_extra_defined);

  SHOW_INT (mtu_discover_type);

#ifdef ENABLE_FRAGMENT
  SHOW_INT (fragment);
#endif
  SHOW_INT (mssfix);

#ifdef ENABLE_OCC
  SHOW_INT (explicit_exit_notification);
#endif
}


static void
show_connection_entries (const struct options *o)
{
  msg (D_SHOW_PARMS, "Connection profiles [default]:");
  show_connection_entry (&o->ce);
 if (o->connection_list)
   {
     const struct connection_list *l = o->connection_list;
     int i;
     for (i = 0; i < l->len; ++i)
       {
	 msg (D_SHOW_PARMS, "Connection profiles [%d]:", i);
	 show_connection_entry (l->array[i]);
       }
   }
  msg (D_SHOW_PARMS, "Connection profiles END");
}

#endif

void
show_settings (const struct options *o)
{
#ifdef ENABLE_DEBUG
  msg (D_SHOW_PARMS, "Current Parameter Settings:");

  SHOW_STR (config);
  
  SHOW_INT (mode);

#ifdef ENABLE_FEATURE_TUN_PERSIST
  SHOW_BOOL (persist_config);
  SHOW_INT (persist_mode);
#endif

#ifdef ENABLE_CRYPTO
  SHOW_BOOL (show_ciphers);
  SHOW_BOOL (show_digests);
  SHOW_BOOL (show_engines);
  SHOW_BOOL (genkey);
#ifdef ENABLE_SSL
  SHOW_STR (key_pass_file);
  SHOW_BOOL (show_tls_ciphers);
#endif
#endif

  SHOW_INT (connect_retry_max);
  show_connection_entries (o);

  SHOW_BOOL (remote_random);

  SHOW_STR (ipchange);
  SHOW_STR (dev);
  SHOW_STR (dev_type);
  SHOW_STR (dev_node);
  SHOW_STR (lladdr);
  SHOW_INT (topology);
  SHOW_BOOL (tun_ipv6);
  SHOW_STR (ifconfig_local);
  SHOW_STR (ifconfig_remote_netmask);
  SHOW_BOOL (ifconfig_noexec);
  SHOW_BOOL (ifconfig_nowarn);
  SHOW_STR (ifconfig_ipv6_local);
  SHOW_INT (ifconfig_ipv6_netbits);
  SHOW_STR (ifconfig_ipv6_remote);

#ifdef ENABLE_FEATURE_SHAPER
  SHOW_INT (shaper);
#endif
#ifdef ENABLE_OCC
  SHOW_INT (mtu_test);
#endif

  SHOW_BOOL (mlock);

  SHOW_INT (keepalive_ping);
  SHOW_INT (keepalive_timeout);
  SHOW_INT (inactivity_timeout);
  SHOW_INT (ping_send_timeout);
  SHOW_INT (ping_rec_timeout);
  SHOW_INT (ping_rec_timeout_action);
  SHOW_BOOL (ping_timer_remote);
  SHOW_INT (remap_sigusr1);
  SHOW_BOOL (persist_tun);
  SHOW_BOOL (persist_local_ip);
  SHOW_BOOL (persist_remote_ip);
  SHOW_BOOL (persist_key);

#if PASSTOS_CAPABILITY
  SHOW_BOOL (passtos);
#endif

  SHOW_INT (resolve_retry_seconds);

  SHOW_STR (username);
  SHOW_STR (groupname);
  SHOW_STR (chroot_dir);
  SHOW_STR (cd_dir);
#ifdef ENABLE_SELINUX
  SHOW_STR (selinux_context);
#endif
  SHOW_STR (writepid);
  SHOW_STR (up_script);
  SHOW_STR (down_script);
  SHOW_BOOL (down_pre);
  SHOW_BOOL (up_restart);
  SHOW_BOOL (up_delay);
  SHOW_BOOL (daemon);
  SHOW_INT (inetd);
  SHOW_BOOL (log);
  SHOW_BOOL (suppress_timestamps);
  SHOW_INT (nice);
  SHOW_INT (verbosity);
  SHOW_INT (mute);
#ifdef ENABLE_DEBUG
  SHOW_INT (gremlin);
#endif
  SHOW_STR (status_file);
  SHOW_INT (status_file_version);
  SHOW_INT (status_file_update_freq);

#ifdef ENABLE_OCC
  SHOW_BOOL (occ);
#endif
  SHOW_INT (rcvbuf);
  SHOW_INT (sndbuf);
#if defined(TARGET_LINUX) && HAVE_DECL_SO_MARK
  SHOW_INT (mark);
#endif
  SHOW_INT (sockflags);

  SHOW_BOOL (fast_io);

#ifdef ENABLE_LZO
  SHOW_INT (lzo);
#endif

  SHOW_STR (route_script);
  SHOW_STR (route_default_gateway);
  SHOW_INT (route_default_metric);
  SHOW_BOOL (route_noexec);
  SHOW_INT (route_delay);
  SHOW_INT (route_delay_window);
  SHOW_BOOL (route_delay_defined);
  SHOW_BOOL (route_nopull);
  SHOW_BOOL (route_gateway_via_dhcp);
  SHOW_INT (max_routes);
  SHOW_BOOL (allow_pull_fqdn);
  if (o->routes)
    print_route_options (o->routes, D_SHOW_PARMS);
  
#ifdef ENABLE_CLIENT_NAT
  if (o->client_nat)
    print_client_nat_list(o->client_nat, D_SHOW_PARMS);
#endif

#ifdef ENABLE_MANAGEMENT
  SHOW_STR (management_addr);
  SHOW_STR (management_port);
  SHOW_STR (management_user_pass);
  SHOW_INT (management_log_history_cache);
  SHOW_INT (management_echo_buffer_size);
  SHOW_STR (management_write_peer_info_file);
  SHOW_STR (management_client_user);
  SHOW_STR (management_client_group);
  SHOW_INT (management_flags);
#endif
#ifdef ENABLE_PLUGIN
  if (o->plugin_list)
    plugin_option_list_print (o->plugin_list, D_SHOW_PARMS);
#endif

#ifdef ENABLE_CRYPTO
  SHOW_STR (shared_secret_file);
  SHOW_INT (key_direction);
  SHOW_BOOL (ciphername_defined);
  SHOW_STR (ciphername);
  SHOW_BOOL (authname_defined);
  SHOW_STR (authname);
  SHOW_STR (prng_hash);
  SHOW_INT (prng_nonce_secret_len);
  SHOW_INT (keysize);
#ifndef ENABLE_CRYPTO_POLARSSL
  SHOW_BOOL (engine);
#endif /* ENABLE_CRYPTO_POLARSSL */
  SHOW_BOOL (replay);
  SHOW_BOOL (mute_replay_warnings);
  SHOW_INT (replay_window);
  SHOW_INT (replay_time);
  SHOW_STR (packet_id_file);
  SHOW_BOOL (use_iv);
  SHOW_BOOL (test_crypto);
#ifdef ENABLE_PREDICTION_RESISTANCE
  SHOW_BOOL (use_prediction_resistance);
#endif

#ifdef ENABLE_SSL
  SHOW_BOOL (tls_server);
  SHOW_BOOL (tls_client);
  SHOW_INT (key_method);
  SHOW_STR (ca_file);
  SHOW_STR (ca_path);
  SHOW_STR (dh_file);
  SHOW_STR (cert_file);

#ifdef MANAGMENT_EXTERNAL_KEY
  if((o->management_flags & MF_EXTERNAL_KEY))
	SHOW_PARM ("priv_key_file","EXTERNAL_PRIVATE_KEY","%s");
  else
#endif
  SHOW_STR (priv_key_file);
#ifndef ENABLE_CRYPTO_POLARSSL
  SHOW_STR (pkcs12_file);
#endif
#ifdef ENABLE_CRYPTOAPI
  SHOW_STR (cryptoapi_cert);
#endif
  SHOW_STR (cipher_list);
  SHOW_STR (tls_verify);
  SHOW_STR (tls_export_cert);
  SHOW_STR (tls_remote);
  SHOW_STR (crl_file);
  SHOW_INT (ns_cert_type);
  {
    int i;
    for (i=0;i<MAX_PARMS;i++)
      SHOW_INT (remote_cert_ku[i]);
  }
  SHOW_STR (remote_cert_eku);
  SHOW_INT (ssl_flags);

  SHOW_INT (tls_timeout);

  SHOW_INT (renegotiate_bytes);
  SHOW_INT (renegotiate_packets);
  SHOW_INT (renegotiate_seconds);

  SHOW_INT (handshake_window);
  SHOW_INT (transition_window);

  SHOW_BOOL (single_session);
#ifdef ENABLE_PUSH_PEER_INFO
  SHOW_BOOL (push_peer_info);
#endif
  SHOW_BOOL (tls_exit);

  SHOW_STR (tls_auth_file);
#endif
#endif

#ifdef ENABLE_PKCS11
  {
    int i;
    for (i=0;i<MAX_PARMS && o->pkcs11_providers[i] != NULL;i++)
      SHOW_PARM (pkcs11_providers, o->pkcs11_providers[i], "%s");
  }
  {
    int i;
    for (i=0;i<MAX_PARMS;i++)
      SHOW_PARM (pkcs11_protected_authentication, o->pkcs11_protected_authentication[i] ? "ENABLED" : "DISABLED", "%s");
  }
  {
    int i;
    for (i=0;i<MAX_PARMS;i++)
      SHOW_PARM (pkcs11_private_mode, o->pkcs11_private_mode[i], "%08x");
  }
  {
    int i;
    for (i=0;i<MAX_PARMS;i++)
      SHOW_PARM (pkcs11_cert_private, o->pkcs11_cert_private[i] ? "ENABLED" : "DISABLED", "%s");
  }
  SHOW_INT (pkcs11_pin_cache_period);
  SHOW_STR (pkcs11_id);
  SHOW_BOOL (pkcs11_id_management);
#endif			/* ENABLE_PKCS11 */

#if P2MP
  show_p2mp_parms (o);
#endif

#ifdef WIN32
  SHOW_BOOL (show_net_up);
  SHOW_INT (route_method);
  show_tuntap_options (&o->tuntap_options);
#endif
#endif
}

#undef SHOW_PARM
#undef SHOW_STR
#undef SHOW_INT
#undef SHOW_BOOL

#if HTTP_PROXY_OVERRIDE

static struct http_proxy_options *
parse_http_proxy_override (const char *server,
			   const char *port,
			   const char *flags,
			   const int msglevel,
			   struct gc_arena *gc)
{
  if (server && port)
    {
      struct http_proxy_options *ho;
      ALLOC_OBJ_CLEAR_GC (ho, struct http_proxy_options, gc);
      ho->server = string_alloc(server, gc);
      ho->port = port;
      ho->retry = true;
      ho->timeout = 5;
      if (flags && !strcmp(flags, "nct"))
	ho->auth_retry = PAR_NCT;
      else
	ho->auth_retry = PAR_ALL;
      ho->http_version = "1.0";
      ho->user_agent = "OpenVPN-Autoproxy/1.0";
      return ho;
    }
  else
    return NULL;
}

void
options_postprocess_http_proxy_override (struct options *o)
{
  const struct connection_list *l = o->connection_list;
  int i;
  bool succeed = false;
  for (i = 0; i < l->len; ++i)
    {
      struct connection_entry *ce = l->array[i];
      if (ce->proto == PROTO_TCP_CLIENT || ce->proto == PROTO_TCP)
        {
          ce->http_proxy_options = o->http_proxy_override;
          succeed = true;
        }
    }
  if (succeed)
    {
      for (i = 0; i < l->len; ++i)
        {
          struct connection_entry *ce = l->array[i];
          if (ce->proto == PROTO_UDP)
            {
              ce->flags |= CE_DISABLED;
            }
        }
    }
  else
    {
      msg (M_WARN, "Note: option http-proxy-override ignored because no TCP-based connection profiles are defined");
    }
}

#endif

static struct connection_list *
alloc_connection_list_if_undef (struct options *options)
{
  if (!options->connection_list)
    ALLOC_OBJ_CLEAR_GC (options->connection_list, struct connection_list, &options->gc);
  return options->connection_list;
}

static struct connection_entry *
alloc_connection_entry (struct options *options, const int msglevel)
{
  struct connection_list *l = alloc_connection_list_if_undef (options);
  struct connection_entry *e;

  if (l->len >= CONNECTION_LIST_SIZE)
    {
      msg (msglevel, "Maximum number of 'connection' options (%d) exceeded", CONNECTION_LIST_SIZE);
      return NULL;
    }
  ALLOC_OBJ_GC (e, struct connection_entry, &options->gc);
  l->array[l->len++] = e;
  return e;
}

static struct remote_list *
alloc_remote_list_if_undef (struct options *options)
{
  if (!options->remote_list)
    ALLOC_OBJ_CLEAR_GC (options->remote_list, struct remote_list, &options->gc);
  return options->remote_list;
}

static struct remote_entry *
alloc_remote_entry (struct options *options, const int msglevel)
{
  struct remote_list *l = alloc_remote_list_if_undef (options);
  struct remote_entry *e;

  if (l->len >= CONNECTION_LIST_SIZE)
    {
      msg (msglevel, "Maximum number of 'remote' options (%d) exceeded", CONNECTION_LIST_SIZE);
      return NULL;
    }
  ALLOC_OBJ_GC (e, struct remote_entry, &options->gc);
  l->array[l->len++] = e;
  return e;
}

void
connection_entry_load_re (struct connection_entry *ce, const struct remote_entry *re)
{
  if (re->remote)
    ce->remote = re->remote;
  if (re->remote_port)
    ce->remote_port = re->remote_port;
  if (re->proto >= 0)
    ce->proto = re->proto;
  if (re->af > 0)
    ce->af = re->af;
}

static void
options_postprocess_verify_ce (const struct options *options, const struct connection_entry *ce)
{
  struct options defaults;
  int dev = DEV_TYPE_UNDEF;
  bool pull = false;

  init_options (&defaults, true);

#ifdef ENABLE_CRYPTO
  if (options->test_crypto)
    {
      notnull (options->shared_secret_file, "key file (--secret)");
    }
  else
#endif
    notnull (options->dev, "TUN/TAP device (--dev)");

  /*
   * Get tun/tap/null device type
   */
  dev = dev_type_enum (options->dev, options->dev_type);

  /*
   * If "proto tcp" is specified, make sure we know whether it is
   * tcp-client or tcp-server.
   */
  if (ce->proto == PROTO_TCP)
    msg (M_USAGE, "--proto tcp is ambiguous in this context.  Please specify --proto tcp-server or --proto tcp-client");

  /*
   * Sanity check on daemon/inetd modes
   */

  if (options->daemon && options->inetd)
    msg (M_USAGE, "only one of --daemon or --inetd may be specified");

  if (options->inetd && (ce->local || ce->remote))
    msg (M_USAGE, "--local or --remote cannot be used with --inetd");

  if (options->inetd && ce->proto == PROTO_TCP_CLIENT)
    msg (M_USAGE, "--proto tcp-client cannot be used with --inetd");

  if (options->inetd == INETD_NOWAIT && ce->proto != PROTO_TCP_SERVER)
    msg (M_USAGE, "--inetd nowait can only be used with --proto tcp-server");

  if (options->inetd == INETD_NOWAIT
#if defined(ENABLE_CRYPTO) && defined(ENABLE_SSL)
      && !(options->tls_server || options->tls_client)
#endif
      )
    msg (M_USAGE, "--inetd nowait can only be used in TLS mode");

  if (options->inetd == INETD_NOWAIT && dev != DEV_TYPE_TAP)
    msg (M_USAGE, "--inetd nowait only makes sense in --dev tap mode");


  if (options->lladdr && dev != DEV_TYPE_TAP)
    msg (M_USAGE, "--lladdr can only be used in --dev tap mode");
 
  /*
   * Sanity check on TCP mode options
   */
  if (ce->connect_timeout_defined && ce->proto != PROTO_TCP_CLIENT)
    msg (M_USAGE, "--connect-timeout doesn't make sense unless also used with "
	 "--proto tcp-client or tcp6-client");

  /*
   * Sanity check on MTU parameters
   */
  if (options->ce.tun_mtu_defined && options->ce.link_mtu_defined)
    msg (M_USAGE, "only one of --tun-mtu or --link-mtu may be defined (note that --ifconfig implies --link-mtu %d)", LINK_MTU_DEFAULT);

#ifdef ENABLE_OCC
  if (!proto_is_udp(ce->proto) && options->mtu_test)
    msg (M_USAGE, "--mtu-test only makes sense with --proto udp");
#endif

  /* will we be pulling options from server? */
#if P2MP
  pull = options->pull;
#endif

  /*
   * Sanity check on --local, --remote, and --ifconfig
   */

  if (proto_is_net(ce->proto)
      && string_defined_equal (ce->local, ce->remote)
      && string_defined_equal (ce->local_port, ce->remote_port))
    msg (M_USAGE, "--remote and --local addresses are the same");
  
  if (string_defined_equal (ce->remote, options->ifconfig_local)
      || string_defined_equal (ce->remote, options->ifconfig_remote_netmask))
    msg (M_USAGE, "--local and --remote addresses must be distinct from --ifconfig addresses");

  if (string_defined_equal (ce->local, options->ifconfig_local)
      || string_defined_equal (ce->local, options->ifconfig_remote_netmask))
    msg (M_USAGE, "--local addresses must be distinct from --ifconfig addresses");

  if (string_defined_equal (options->ifconfig_local, options->ifconfig_remote_netmask))
    msg (M_USAGE, "local and remote/netmask --ifconfig addresses must be different");

  if (ce->bind_defined && !ce->bind_local)
    msg (M_USAGE, "--bind and --nobind can't be used together");

  if (ce->local && !ce->bind_local)
    msg (M_USAGE, "--local and --nobind don't make sense when used together");

  if (ce->local_port_defined && !ce->bind_local)
    msg (M_USAGE, "--lport and --nobind don't make sense when used together");

  if (!ce->remote && !ce->bind_local)
    msg (M_USAGE, "--nobind doesn't make sense unless used with --remote");

  /*
   * Check for consistency of management options
   */
#ifdef ENABLE_MANAGEMENT
  if (!options->management_addr &&
      (options->management_flags
       || options->management_write_peer_info_file
       || options->management_log_history_cache != defaults.management_log_history_cache))
    msg (M_USAGE, "--management is not specified, however one or more options which modify the behavior of --management were specified");

  if ((options->management_client_user || options->management_client_group)
      && !(options->management_flags & MF_UNIX_SOCK))
    msg (M_USAGE, "--management-client-(user|group) can only be used on unix domain sockets");
#endif

  /*
   * Windows-specific options.
   */

#ifdef WIN32
      if (dev == DEV_TYPE_TUN && !(pull || (options->ifconfig_local && options->ifconfig_remote_netmask)))
	msg (M_USAGE, "On Windows, --ifconfig is required when --dev tun is used");

      if ((options->tuntap_options.ip_win32_defined)
	  && !(pull || (options->ifconfig_local && options->ifconfig_remote_netmask)))
	msg (M_USAGE, "On Windows, --ip-win32 doesn't make sense unless --ifconfig is also used");

      if (options->tuntap_options.dhcp_options
	  && options->tuntap_options.ip_win32_type != IPW32_SET_DHCP_MASQ
	  && options->tuntap_options.ip_win32_type != IPW32_SET_ADAPTIVE)
	msg (M_USAGE, "--dhcp-options requires --ip-win32 dynamic or adaptive");
#endif

  /*
   * Check that protocol options make sense.
   */

#ifdef ENABLE_FRAGMENT
  if (!proto_is_udp(ce->proto) && ce->fragment)
    msg (M_USAGE, "--fragment can only be used with --proto udp");
#endif

#ifdef ENABLE_OCC
  if (!proto_is_udp(ce->proto) && ce->explicit_exit_notification)
    msg (M_USAGE, "--explicit-exit-notify can only be used with --proto udp");
#endif

  if (!ce->remote && ce->proto == PROTO_TCP_CLIENT)
    msg (M_USAGE, "--remote MUST be used in TCP Client mode");

#ifdef ENABLE_HTTP_PROXY
  if ((ce->http_proxy_options) && ce->proto != PROTO_TCP_CLIENT)
    msg (M_USAGE, "--http-proxy MUST be used in TCP Client mode (i.e. --proto tcp-client)");
#endif

#if defined(ENABLE_HTTP_PROXY) && defined(ENABLE_SOCKS)
  if (ce->http_proxy_options && ce->socks_proxy_server)
    msg (M_USAGE, "--http-proxy can not be used together with --socks-proxy");
#endif

#ifdef ENABLE_SOCKS
  if (ce->socks_proxy_server && ce->proto == PROTO_TCP_SERVER)
    msg (M_USAGE, "--socks-proxy can not be used in TCP Server mode");
#endif

  if (ce->proto == PROTO_TCP_SERVER && (options->connection_list->len > 1))
    msg (M_USAGE, "TCP server mode allows at most one --remote address");

#if P2MP_SERVER

  /*
   * Check consistency of --mode server options.
   */
  if (options->mode == MODE_SERVER)
    {
      if (!(dev == DEV_TYPE_TUN || dev == DEV_TYPE_TAP))
	msg (M_USAGE, "--mode server only works with --dev tun or --dev tap");
      if (options->pull)
	msg (M_USAGE, "--pull cannot be used with --mode server");
      if (!(proto_is_udp(ce->proto) || ce->proto == PROTO_TCP_SERVER))
	msg (M_USAGE, "--mode server currently only supports "
	     "--proto udp or --proto tcp-server or proto tcp6-server");
#if PORT_SHARE
      if ((options->port_share_host || options->port_share_port) && 
	  (ce->proto != PROTO_TCP_SERVER))
	msg (M_USAGE, "--port-share only works in TCP server mode "
	     "(--proto tcp-server or tcp6-server)");
#endif
      if (!options->tls_server)
	msg (M_USAGE, "--mode server requires --tls-server");
      if (ce->remote)
	msg (M_USAGE, "--remote cannot be used with --mode server");
      if (!ce->bind_local)
	msg (M_USAGE, "--nobind cannot be used with --mode server");
#ifdef ENABLE_HTTP_PROXY
      if (ce->http_proxy_options)
	msg (M_USAGE, "--http-proxy cannot be used with --mode server");
#endif
#ifdef ENABLE_SOCKS
      if (ce->socks_proxy_server)
	msg (M_USAGE, "--socks-proxy cannot be used with --mode server");
#endif
      if (options->connection_list)
	msg (M_USAGE, "<connection> cannot be used with --mode server");
#if 0
      if (options->tun_ipv6)
	msg (M_USAGE, "--tun-ipv6 cannot be used with --mode server");
#endif
      if (options->shaper)
	msg (M_USAGE, "--shaper cannot be used with --mode server");
      if (options->inetd)
	msg (M_USAGE, "--inetd cannot be used with --mode server");
      if (options->ipchange)
	msg (M_USAGE, "--ipchange cannot be used with --mode server (use --client-connect instead)");
      if (!(proto_is_dgram(ce->proto) || ce->proto == PROTO_TCP_SERVER))
	msg (M_USAGE, "--mode server currently only supports "
	     "--proto udp or --proto tcp-server or --proto tcp6-server");
      if (!proto_is_udp(ce->proto) && (options->cf_max || options->cf_per))
	msg (M_USAGE, "--connect-freq only works with --mode server --proto udp.  Try --max-clients instead.");
      if (!(dev == DEV_TYPE_TAP || (dev == DEV_TYPE_TUN && options->topology == TOP_SUBNET)) && options->ifconfig_pool_netmask)
	msg (M_USAGE, "The third parameter to --ifconfig-pool (netmask) is only valid in --dev tap mode");
#ifdef ENABLE_OCC
      if (ce->explicit_exit_notification)
	msg (M_USAGE, "--explicit-exit-notify cannot be used with --mode server");
#endif
      if (options->routes && (options->routes->flags & RG_ENABLE))
	msg (M_USAGE, "--redirect-gateway cannot be used with --mode server (however --push \"redirect-gateway\" is fine)");
      if (options->route_delay_defined)
	msg (M_USAGE, "--route-delay cannot be used with --mode server");
      if (options->up_delay)
	msg (M_USAGE, "--up-delay cannot be used with --mode server");
      if (!options->ifconfig_pool_defined && options->ifconfig_pool_persist_filename)
	msg (M_USAGE, "--ifconfig-pool-persist must be used with --ifconfig-pool");
      if (options->ifconfig_ipv6_pool_defined && !options->ifconfig_ipv6_local )
	msg (M_USAGE, "--ifconfig-ipv6-pool needs --ifconfig-ipv6");
      if (options->ifconfig_ipv6_local && !options->tun_ipv6 )
	msg (M_INFO, "Warning: --ifconfig-ipv6 without --tun-ipv6 will not do IPv6");

      if (options->auth_user_pass_file)
	msg (M_USAGE, "--auth-user-pass cannot be used with --mode server (it should be used on the client side only)");
      if (options->ccd_exclusive && !options->client_config_dir)
	msg (M_USAGE, "--ccd-exclusive must be used with --client-config-dir");
      if (options->key_method != 2)
	msg (M_USAGE, "--mode server requires --key-method 2");

	{
	  const bool ccnr = (options->auth_user_pass_verify_script
			     || PLUGIN_OPTION_LIST (options)
			     || MAN_CLIENT_AUTH_ENABLED (options));
	  const char *postfix = "must be used with --management-client-auth, an --auth-user-pass-verify script, or plugin";
	  if ((options->ssl_flags & SSLF_CLIENT_CERT_NOT_REQUIRED) && !ccnr)
	    msg (M_USAGE, "--client-cert-not-required %s", postfix);
	  if ((options->ssl_flags & SSLF_USERNAME_AS_COMMON_NAME) && !ccnr)
	    msg (M_USAGE, "--username-as-common-name %s", postfix);
	  if ((options->ssl_flags & SSLF_AUTH_USER_PASS_OPTIONAL) && !ccnr)
	    msg (M_USAGE, "--auth-user-pass-optional %s", postfix);
	}
    }
  else
    {
      /*
       * When not in server mode, err if parameters are
       * specified which require --mode server.
       */
      if (options->ifconfig_pool_defined || options->ifconfig_pool_persist_filename)
	msg (M_USAGE, "--ifconfig-pool/--ifconfig-pool-persist requires --mode server");
      if (options->ifconfig_ipv6_pool_defined)
	msg (M_USAGE, "--ifconfig-ipv6-pool requires --mode server");
      if (options->real_hash_size != defaults.real_hash_size
	  || options->virtual_hash_size != defaults.virtual_hash_size)
	msg (M_USAGE, "--hash-size requires --mode server");
      if (options->learn_address_script)
	msg (M_USAGE, "--learn-address requires --mode server");
      if (options->client_connect_script)
	msg (M_USAGE, "--client-connect requires --mode server");
      if (options->client_disconnect_script)
	msg (M_USAGE, "--client-disconnect requires --mode server");
      if (options->client_config_dir || options->ccd_exclusive)
	msg (M_USAGE, "--client-config-dir/--ccd-exclusive requires --mode server");
      if (options->enable_c2c)
	msg (M_USAGE, "--client-to-client requires --mode server");
      if (options->duplicate_cn)
	msg (M_USAGE, "--duplicate-cn requires --mode server");
      if (options->cf_max || options->cf_per)
	msg (M_USAGE, "--connect-freq requires --mode server");
      if (options->ssl_flags & SSLF_CLIENT_CERT_NOT_REQUIRED)
	msg (M_USAGE, "--client-cert-not-required requires --mode server");
      if (options->ssl_flags & SSLF_USERNAME_AS_COMMON_NAME)
	msg (M_USAGE, "--username-as-common-name requires --mode server");
      if (options->ssl_flags & SSLF_AUTH_USER_PASS_OPTIONAL)
	msg (M_USAGE, "--auth-user-pass-optional requires --mode server");
      if (options->ssl_flags & SSLF_OPT_VERIFY)
	msg (M_USAGE, "--opt-verify requires --mode server");
      if (options->server_flags & SF_TCP_NODELAY_HELPER)
	msg (M_USAGE, "--tcp-nodelay requires --mode server");
      if (options->auth_user_pass_verify_script)
	msg (M_USAGE, "--auth-user-pass-verify requires --mode server");
#if PORT_SHARE
      if (options->port_share_host || options->port_share_port)
	msg (M_USAGE, "--port-share requires TCP server mode (--mode server --proto tcp-server)");
#endif

      if (options->stale_routes_check_interval)
        msg (M_USAGE, "--stale-routes-check requires --mode server");

      if (compat_flag (COMPAT_FLAG_QUERY | COMPAT_NO_NAME_REMAPPING))
        msg (M_USAGE, "--compat-x509-names no-remapping requires --mode server");
    }
#endif /* P2MP_SERVER */

#ifdef ENABLE_CRYPTO

  /*
   * Check consistency of replay options
   */
  if ((!proto_is_udp(ce->proto))
      && (options->replay_window != defaults.replay_window
	  || options->replay_time != defaults.replay_time))
    msg (M_USAGE, "--replay-window only makes sense with --proto udp");

  if (!options->replay
      && (options->replay_window != defaults.replay_window
	  || options->replay_time != defaults.replay_time))
    msg (M_USAGE, "--replay-window doesn't make sense when replay protection is disabled with --no-replay");

  /*
   * SSL/TLS mode sanity checks.
   */

#ifdef ENABLE_SSL
  if (options->tls_server + options->tls_client +
      (options->shared_secret_file != NULL) > 1)
    msg (M_USAGE, "specify only one of --tls-server, --tls-client, or --secret");

  if (options->tls_server)
    {
      notnull (options->dh_file, "DH file (--dh)");
    }
  if (options->tls_server || options->tls_client)
    {
#ifdef ENABLE_PKCS11
      if (options->pkcs11_providers[0])
       {
        notnull (options->ca_file, "CA file (--ca)");

	if (options->pkcs11_id_management && options->pkcs11_id != NULL)
	  msg(M_USAGE, "Parameter --pkcs11-id cannot be used when --pkcs11-id-management is also specified.");
	if (!options->pkcs11_id_management && options->pkcs11_id == NULL)
	  msg(M_USAGE, "Parameter --pkcs11-id or --pkcs11-id-management should be specified.");
	if (options->cert_file)
	  msg(M_USAGE, "Parameter --cert cannot be used when --pkcs11-provider is also specified.");
	if (options->priv_key_file)
	  msg(M_USAGE, "Parameter --key cannot be used when --pkcs11-provider is also specified.");
#ifdef MANAGMENT_EXTERNAL_KEY
	if (options->management_flags & MF_EXTERNAL_KEY)
	  msg(M_USAGE, "Parameter --management-external-key cannot be used when --pkcs11-provider is also specified.");
#endif
	if (options->pkcs12_file)
	  msg(M_USAGE, "Parameter --pkcs12 cannot be used when --pkcs11-provider is also specified.");
#ifdef ENABLE_CRYPTOAPI
	if (options->cryptoapi_cert)
	  msg(M_USAGE, "Parameter --cryptoapicert cannot be used when --pkcs11-provider is also specified.");
#endif
       }
      else
#endif
#ifdef MANAGMENT_EXTERNAL_KEY
	 if((options->management_flags & MF_EXTERNAL_KEY) && options->priv_key_file)
	   {
		 msg (M_USAGE, "--key and --management-external-key are mutually exclusive");
	   }
	 else
#endif
#ifdef ENABLE_CRYPTOAPI
     if (options->cryptoapi_cert)
	{
	  if ((!(options->ca_file)) && (!(options->ca_path)))
	    msg(M_USAGE, "You must define CA file (--ca) or CA path (--capath)");
          if (options->cert_file)
	    msg(M_USAGE, "Parameter --cert cannot be used when --cryptoapicert is also specified.");
          if (options->priv_key_file)
	    msg(M_USAGE, "Parameter --key cannot be used when --cryptoapicert is also specified.");
          if (options->pkcs12_file)
	    msg(M_USAGE, "Parameter --pkcs12 cannot be used when --cryptoapicert is also specified.");
#ifdef MANAGMENT_EXTERNAL_KEY
          if (options->management_flags & MF_EXTERNAL_KEY)
	    msg(M_USAGE, "Parameter --management-external-key cannot be used when --cryptoapicert is also specified.");
#endif
	}
      else
#endif
      if (options->pkcs12_file)
        {
#ifdef ENABLE_CRYPTO_POLARSSL
	  msg(M_USAGE, "Parameter --pkcs12 cannot be used with the PolarSSL version version of OpenVPN.");
#else
          if (options->ca_path)
	    msg(M_USAGE, "Parameter --capath cannot be used when --pkcs12 is also specified.");
          if (options->cert_file)
	    msg(M_USAGE, "Parameter --cert cannot be used when --pkcs12 is also specified.");
          if (options->priv_key_file)
	    msg(M_USAGE, "Parameter --key cannot be used when --pkcs12 is also specified.");
#ifdef MANAGMENT_EXTERNAL_KEY
          if (options->management_flags & MF_EXTERNAL_KEY)
	    msg(M_USAGE, "Parameter --external-management-key cannot be used when --pkcs12 is also specified.");
#endif
#endif
        }
      else
        {
#ifdef ENABLE_CRYPTO_POLARSSL
	  if (!(options->ca_file))
	    msg(M_USAGE, "You must define CA file (--ca)");
          if (options->ca_path)
            msg(M_USAGE, "Parameter --capath cannot be used with the PolarSSL version version of OpenVPN.");
#else
	  if ((!(options->ca_file)) && (!(options->ca_path)))
	    msg(M_USAGE, "You must define CA file (--ca) or CA path (--capath)");
#endif
	  if (pull)
	    {

	      const int sum = (options->cert_file != NULL) +
#ifdef MANAGMENT_EXTERNAL_KEY
			((options->priv_key_file != NULL) || (options->management_flags & MF_EXTERNAL_KEY));
#else
		    (options->priv_key_file != NULL);
#endif


	      if (sum == 0)
		{
#if P2MP
		  if (!options->auth_user_pass_file)
#endif
		    msg (M_USAGE, "No client-side authentication method is specified.  You must use either --cert/--key, --pkcs12, or --auth-user-pass");
		}
	      else if (sum == 2)
		;
	      else
		{
		  msg (M_USAGE, "If you use one of --cert or --key, you must use them both");
		}
	    }
	  else
	    {
	      notnull (options->cert_file, "certificate file (--cert) or PKCS#12 file (--pkcs12)");
#ifdef MANAGMENT_EXTERNAL_KEY
          if (!(options->management_flags & MF_EXTERNAL_KEY))
#endif
	      notnull (options->priv_key_file, "private key file (--key) or PKCS#12 file (--pkcs12)");
	    }
	}
    }
  else
    {
      /*
       * Make sure user doesn't specify any TLS options
       * when in non-TLS mode.
       */

#define MUST_BE_UNDEF(parm) if (options->parm != defaults.parm) msg (M_USAGE, err, #parm);

      const char err[] = "Parameter %s can only be specified in TLS-mode, i.e. where --tls-server or --tls-client is also specified.";

      MUST_BE_UNDEF (ca_file);
      MUST_BE_UNDEF (ca_path);
      MUST_BE_UNDEF (dh_file);
      MUST_BE_UNDEF (cert_file);
      MUST_BE_UNDEF (priv_key_file);
#ifndef ENABLE_CRYPTO_POLARSSL
      MUST_BE_UNDEF (pkcs12_file);
#endif
      MUST_BE_UNDEF (cipher_list);
      MUST_BE_UNDEF (tls_verify);
      MUST_BE_UNDEF (tls_export_cert);
      MUST_BE_UNDEF (tls_remote);
      MUST_BE_UNDEF (tls_timeout);
      MUST_BE_UNDEF (renegotiate_bytes);
      MUST_BE_UNDEF (renegotiate_packets);
      MUST_BE_UNDEF (renegotiate_seconds);
      MUST_BE_UNDEF (handshake_window);
      MUST_BE_UNDEF (transition_window);
      MUST_BE_UNDEF (tls_auth_file);
      MUST_BE_UNDEF (single_session);
#ifdef ENABLE_PUSH_PEER_INFO
      MUST_BE_UNDEF (push_peer_info);
#endif
      MUST_BE_UNDEF (tls_exit);
      MUST_BE_UNDEF (crl_file);
      MUST_BE_UNDEF (key_method);
      MUST_BE_UNDEF (ns_cert_type);
      MUST_BE_UNDEF (remote_cert_ku[0]);
      MUST_BE_UNDEF (remote_cert_eku);
#ifdef ENABLE_PKCS11
      MUST_BE_UNDEF (pkcs11_providers[0]);
      MUST_BE_UNDEF (pkcs11_private_mode[0]);
      MUST_BE_UNDEF (pkcs11_id);
      MUST_BE_UNDEF (pkcs11_id_management);
#endif

      if (pull)
	msg (M_USAGE, err, "--pull");
    }
#undef MUST_BE_UNDEF
#endif /* ENABLE_CRYPTO */
#endif /* ENABLE_SSL */

#if P2MP
  if (options->auth_user_pass_file && !options->pull)
    msg (M_USAGE, "--auth-user-pass requires --pull");
#endif

  uninit_options (&defaults);
}

static void
options_postprocess_mutate_ce (struct options *o, struct connection_entry *ce)
{
  const int dev = dev_type_enum (o->dev, o->dev_type);

#if P2MP_SERVER
  if (o->server_defined || o->server_bridge_defined || o->server_bridge_proxy_dhcp)
    {
      if (ce->proto == PROTO_TCP)
	ce->proto = PROTO_TCP_SERVER;
    }
#endif
#if P2MP
  if (o->client)
    {
      if (ce->proto == PROTO_TCP)
	ce->proto = PROTO_TCP_CLIENT;
    }
#endif

  if (ce->proto == PROTO_TCP_CLIENT && !ce->local && !ce->local_port_defined && !ce->bind_defined)
    ce->bind_local = false;

#ifdef ENABLE_SOCKS
  if (ce->proto == PROTO_UDP && ce->socks_proxy_server && !ce->local && !ce->local_port_defined && !ce->bind_defined)
    ce->bind_local = false;
#endif

  if (!ce->bind_local)
    ce->local_port = NULL;

  /* if protocol forcing is enabled, disable all protocols except for the forced one */
  if (o->proto_force >= 0 && o->proto_force != ce->proto)
    ce->flags |= CE_DISABLED;
    
  /*
   * If --mssfix is supplied without a parameter, default
   * it to --fragment value, if --fragment is specified.
   */
  if (o->ce.mssfix_default)
    {
#ifdef ENABLE_FRAGMENT
      if (ce->fragment)
	o->ce.mssfix = ce->fragment;
#else
      msg (M_USAGE, "--mssfix must specify a parameter");
#endif      
    }

  /*
   * Set MTU defaults
   */
  {
    if (!ce->tun_mtu_defined && !ce->link_mtu_defined)
      {
	ce->tun_mtu_defined = true;
      }
    if ((dev == DEV_TYPE_TAP) && !ce->tun_mtu_extra_defined)
      {
	ce->tun_mtu_extra_defined = true;
	ce->tun_mtu_extra = TAP_MTU_EXTRA_DEFAULT;
      }
  }

}

static void
options_postprocess_mutate_invariant (struct options *options)
{
  const int dev = dev_type_enum (options->dev, options->dev_type);

  /*
   * In forking TCP server mode, you don't need to ifconfig
   * the tap device (the assumption is that it will be bridged).
   */
  if (options->inetd == INETD_NOWAIT)
    options->ifconfig_noexec = true;

#ifdef WIN32
  if ((dev == DEV_TYPE_TUN || dev == DEV_TYPE_TAP) && !options->route_delay_defined)
    {
      if (options->mode == MODE_POINT_TO_POINT)
	{
	  options->route_delay_defined = true;
	  options->route_delay = 5; /* Vista sometimes has a race without this */
	}
    }

  if (options->ifconfig_noexec)
    {
      options->tuntap_options.ip_win32_type = IPW32_SET_MANUAL;
      options->ifconfig_noexec = false;
    }
#endif

#if P2MP_SERVER
  /*
   * Check consistency of --mode server options.
   */
  if (options->mode == MODE_SERVER)
    {
#ifdef WIN32
      /*
       * We need to explicitly set --tap-sleep because
       * we do not schedule event timers in the top-level context.
       */
      options->tuntap_options.tap_sleep = 10;
      if (options->route_delay_defined && options->route_delay)
	options->tuntap_options.tap_sleep = options->route_delay;	
      options->route_delay_defined = false;
#endif
    }
#endif
}

static void
options_postprocess_verify (const struct options *o)
{
  if (o->connection_list)
    {
      int i;
      for (i = 0; i < o->connection_list->len; ++i)
	options_postprocess_verify_ce (o, o->connection_list->array[i]);
    }
  else
    options_postprocess_verify_ce (o, &o->ce);
}

static void
options_postprocess_mutate (struct options *o)
{
  /*
   * Process helper-type options which map to other, more complex
   * sequences of options.
   */
  helper_client_server (o);
  helper_keepalive (o);
  helper_tcp_nodelay (o);

  options_postprocess_mutate_invariant (o);

  if (o->remote_list && !o->connection_list)
    {
      /*
       * Convert remotes into connection list
       */
      const struct remote_list *rl = o->remote_list;
      int i;
      for (i = 0; i < rl->len; ++i)
        {
          const struct remote_entry *re = rl->array[i];
          struct connection_entry ce = o->ce;
          struct connection_entry *ace;
          
          ASSERT (re->remote);
          connection_entry_load_re (&ce, re);
          ace = alloc_connection_entry (o, M_USAGE);
          ASSERT (ace);
          *ace = ce;
        }
    }

  ASSERT (o->connection_list);
  int i;
  for (i = 0; i < o->connection_list->len; ++i)
	options_postprocess_mutate_ce (o, o->connection_list->array[i]);
  
#if HTTP_PROXY_OVERRIDE
  if (o->http_proxy_override)
	options_postprocess_http_proxy_override(o);
#endif

#if P2MP
  /*
   * Save certain parms before modifying options via --pull
   */
  pre_pull_save (o);
#endif
}

/*
 *  Check file/directory sanity
 *
 */
#ifndef ENABLE_SMALL  /** Expect people using the stripped down version to know what they do */

#define CHKACC_FILE (1<<0)       /** Check for a file/directory precense */
#define CHKACC_DIRPATH (1<<1)    /** Check for directory precense where a file should reside */
#define CHKACC_FILEXSTWR (1<<2)  /** If file exists, is it writable? */
#define CHKACC_INLINE (1<<3)     /** File is present if it's an inline file */
#define CHKACC_ACPTSTDIN (1<<4)  /** If filename is stdin, it's allowed and "exists" */

static bool
check_file_access(const int type, const char *file, const int mode, const char *opt)
{
  int errcode = 0;

  /* If no file configured, no errors to look for */
  if (!file)
      return false;

  /* If this may be an inline file, and the proper inline "filename" is set - no issues */
  if ((type & CHKACC_INLINE) && streq(file, INLINE_FILE_TAG) )
    return false;

  /* If stdin is allowed and the file name is 'stdin', then do no
   * further checks as stdin is always available
   */
  if( (type & CHKACC_ACPTSTDIN) && streq(file, "stdin") )
      return false;

  /* Is the directory path leading to the given file accessible? */
  if (type & CHKACC_DIRPATH)
    {
      char *fullpath = strdup(file);  /* POSIX dirname() implementaion may modify its arguments */
      char *dirpath = dirname(fullpath);

      if (platform_access (dirpath, mode|X_OK) != 0)
          errcode = errno;
      free(fullpath);
    }

  /* Is the file itself accessible? */
  if (!errcode && (type & CHKACC_FILE) && (platform_access (file, mode) != 0) )
      errcode = errno;

  /* If the file exists and is accessible, is it writable? */
  if (!errcode && (type & CHKACC_FILEXSTWR) && (platform_access (file, F_OK) == 0) )
    if (platform_access (file, W_OK) != 0)
      errcode = errno;

  /* Scream if an error is found */
  if( errcode > 0 )
    msg (M_NOPREFIX|M_OPTERR, "%s fails with '%s': %s",
         opt, file, strerror(errno));

  /* Return true if an error occured */
  return (errcode != 0 ? true : false);
}

/*
 * Verifies that the path in the "command" that comes after certain script options (e.g., --up) is a
 * valid file with appropriate permissions.
 *
 * "command" consists of a path, optionally followed by a space, which may be
 * followed by arbitrary arguments. It is NOT a full shell command line -- shell expansion is not
 * performed.
 *
 * The path and arguments in "command" may be single- or double-quoted or escaped.
 *
 * The path is extracted from "command", then check_file_access() is called to check it. The
 * arguments, if any, are ignored.
 *
 * Note that the type, mode, and opt arguments to this routine are the same as the corresponding
 * check_file_access() arguments.
 */
static bool
check_cmd_access(const char *command, const char *opt)
{
  struct argv argv;
  bool return_code;

  /* If no command was set, there are no errors to look for */
  if (! command)
      return false;

  /* Extract executable path and arguments */
  argv = argv_new ();
  argv_printf (&argv, "%sc", command);

  /* if an executable is specified then check it; otherwise, complain */
  if (argv.argv[0])
    /* Scripts requires R_OK as well, but that might fail on binaries which
     * only requires X_OK to function on Unix - a scenario not unlikely to
     * be seen on suid binaries.
     */
    return_code = check_file_access(CHKACC_FILE, argv.argv[0], X_OK, opt);
  else
    {
      msg (M_NOPREFIX|M_OPTERR, "%s fails with '%s': No path to executable.",
           opt, command);
      return_code = true;
    }

  argv_reset (&argv);

  return return_code;
}

/*
 * Sanity check of all file/dir options.  Checks that file/dir
 * is accessible by OpenVPN
 */
static void
options_postprocess_filechecks (struct options *options)
{
  bool errs = false;

  /* ** SSL/TLS/crypto related files ** */
#ifdef ENABLE_SSL
  errs |= check_file_access (CHKACC_FILE|CHKACC_INLINE, options->dh_file, R_OK, "--dh");
  errs |= check_file_access (CHKACC_FILE|CHKACC_INLINE, options->ca_file, R_OK, "--ca");
  errs |= check_file_access (CHKACC_FILE, options->ca_path, R_OK, "--capath");
  errs |= check_file_access (CHKACC_FILE|CHKACC_INLINE, options->cert_file, R_OK, "--cert");
  errs |= check_file_access (CHKACC_FILE|CHKACC_INLINE, options->extra_certs_file, R_OK,
                             "--extra-certs");
#ifdef MANAGMENT_EXTERNAL_KEY
  if(!(options->management_flags & MF_EXTERNAL_KEY))
#endif
     errs |= check_file_access (CHKACC_FILE|CHKACC_INLINE, options->priv_key_file, R_OK,
                             "--key");
  errs |= check_file_access (CHKACC_FILE|CHKACC_INLINE, options->pkcs12_file, R_OK,
                             "--pkcs12");

  if (options->ssl_flags & SSLF_CRL_VERIFY_DIR)
    errs |= check_file_access (CHKACC_FILE, options->crl_file, R_OK|X_OK,
                               "--crl-verify directory");
  else
    errs |= check_file_access (CHKACC_FILE, options->crl_file, R_OK,
                               "--crl-verify");

  errs |= check_file_access (CHKACC_FILE|CHKACC_INLINE, options->tls_auth_file, R_OK,
                             "--tls-auth");
#endif /* ENABLE_SSL */
#ifdef ENABLE_CRYPTO
  errs |= check_file_access (CHKACC_FILE|CHKACC_INLINE, options->shared_secret_file, R_OK,
                             "--secret");
  errs |= check_file_access (CHKACC_DIRPATH|CHKACC_FILEXSTWR,
                             options->packet_id_file, R_OK|W_OK, "--replay-persist");
#endif /* ENABLE_CRYPTO */


  /* ** Password files ** */
#ifdef ENABLE_SSL
  errs |= check_file_access (CHKACC_FILE, options->key_pass_file, R_OK,
                             "--askpass");
#endif /* ENABLE_SSL */
#ifdef ENABLE_MANAGEMENT
  errs |= check_file_access (CHKACC_FILE|CHKACC_ACPTSTDIN,
                             options->management_user_pass, R_OK,
                             "--management user/password file");
#endif /* ENABLE_MANAGEMENT */
#if P2MP
  errs |= check_file_access (CHKACC_FILE|CHKACC_ACPTSTDIN,
                             options->auth_user_pass_file, R_OK,
                             "--auth-user-pass");
#endif /* P2MP */

  /* ** System related ** */
  errs |= check_file_access (CHKACC_FILE, options->chroot_dir,
                             R_OK|X_OK, "--chroot directory");
  errs |= check_file_access (CHKACC_DIRPATH|CHKACC_FILEXSTWR, options->writepid,
                             R_OK|W_OK, "--writepid");

  /* ** Log related ** */
  errs |= check_file_access (CHKACC_DIRPATH|CHKACC_FILEXSTWR, options->status_file,
                             R_OK|W_OK, "--status");

  /* ** Config related ** */
#ifdef ENABLE_SSL
  errs |= check_file_access (CHKACC_FILE, options->tls_export_cert,
                             R_OK|W_OK|X_OK, "--tls-export-cert");
#endif /* ENABLE_SSL */
#if P2MP_SERVER
  errs |= check_file_access (CHKACC_FILE, options->client_config_dir,
                             R_OK|X_OK, "--client-config-dir");
  errs |= check_file_access (CHKACC_FILE, options->tmp_dir,
                             R_OK|W_OK|X_OK, "Temporary directory (--tmp-dir)");

  /* ** Script hooks that accept an optionally quoted and/or escaped executable path, ** */
  /* ** optionally followed by arguments ** */
  errs |= check_cmd_access (options->auth_user_pass_verify_script,
                            "--auth-user-pass-verify script");
  errs |= check_cmd_access (options->client_connect_script,
                            "--client-connect script");
  errs |= check_cmd_access (options->client_disconnect_script,
                            "--client-disconnect script");
  errs |= check_cmd_access (options->tls_verify,
                            "--tls-verify script");
  errs |= check_cmd_access (options->up_script,
                            "--up script");
  errs |= check_cmd_access (options->down_script,
                            "--down script");
  errs |= check_cmd_access (options->ipchange,
                            "--ipchange script");
  errs |= check_cmd_access (options->route_script,
                            "--route-up script");
  errs |= check_cmd_access (options->route_predown_script,
                            "--route-pre-down script");
  errs |= check_cmd_access (options->learn_address_script,
                            "--learn-address script");
#endif /* P2MP_SERVER */

  if (errs)
    msg (M_USAGE, "Please correct these errors.");
}
#endif /* !ENABLE_SMALL */

/*
 * Sanity check on options.
 * Also set some options based on other
 * options.
 */
void
options_postprocess (struct options *options)
{
  options_postprocess_mutate (options);
  options_postprocess_verify (options);
#ifndef ENABLE_SMALL
  options_postprocess_filechecks (options);
#endif /* !ENABLE_SMALL */
}

#if P2MP

/*
 * Save/Restore certain option defaults before --pull is applied.
 */

void
pre_pull_save (struct options *o)
{
  if (o->pull)
    {
      ALLOC_OBJ_CLEAR_GC (o->pre_pull, struct options_pre_pull, &o->gc);
      o->pre_pull->tuntap_options = o->tuntap_options;
      o->pre_pull->tuntap_options_defined = true;
      o->pre_pull->foreign_option_index = o->foreign_option_index;
      if (o->routes)
	{
	  o->pre_pull->routes = clone_route_option_list(o->routes, &o->gc);
	  o->pre_pull->routes_defined = true;
	}
      if (o->routes_ipv6)
	{
	  o->pre_pull->routes_ipv6 = clone_route_ipv6_option_list(o->routes_ipv6, &o->gc);
	  o->pre_pull->routes_ipv6_defined = true;
	}
#ifdef ENABLE_CLIENT_NAT
      if (o->client_nat)
	{
	  o->pre_pull->client_nat = clone_client_nat_option_list(o->client_nat, &o->gc);
	  o->pre_pull->client_nat_defined = true;
	}
#endif
    }
}

void
pre_pull_restore (struct options *o)
{
  const struct options_pre_pull *pp = o->pre_pull;
  if (pp)
    {
      CLEAR (o->tuntap_options);
      if (pp->tuntap_options_defined)
	  o->tuntap_options = pp->tuntap_options;

      if (pp->routes_defined)
	{
	  rol_check_alloc (o);
	  copy_route_option_list (o->routes, pp->routes);
	}
      else
	o->routes = NULL;

      if (pp->routes_ipv6_defined)
	{
	  rol6_check_alloc (o);
	  copy_route_ipv6_option_list (o->routes_ipv6, pp->routes_ipv6);
	}
      else
	o->routes_ipv6 = NULL;

#ifdef ENABLE_CLIENT_NAT
      if (pp->client_nat_defined)
	{
	  cnol_check_alloc (o);
	  copy_client_nat_option_list (o->client_nat, pp->client_nat);
	}
      else
	o->client_nat = NULL;
#endif

      o->foreign_option_index = pp->foreign_option_index;
    }

  o->push_continuation = 0;
}

#endif

#ifdef ENABLE_OCC

/*
 * Build an options string to represent data channel encryption options.
 * This string must match exactly between peers.  The keysize is checked
 * separately by read_key().
 *
 * The following options must match on both peers:
 *
 * Tunnel options:
 *
 * --dev tun|tap [unit number need not match]
 * --dev-type tun|tap
 * --link-mtu
 * --udp-mtu
 * --tun-mtu
 * --proto udp
 * --proto tcp-client [matched with --proto tcp-server
 *                     on the other end of the connection]
 * --proto tcp-server [matched with --proto tcp-client on
 *                     the other end of the connection]
 * --tun-ipv6
 * --ifconfig x y [matched with --ifconfig y x on
 *                 the other end of the connection]
 *
 * --comp-lzo
 * --fragment
 *
 * Crypto Options:
 *
 * --cipher
 * --auth
 * --keysize
 * --secret
 * --no-replay
 * --no-iv
 *
 * SSL Options:
 *
 * --tls-auth
 * --tls-client [matched with --tls-server on
 *               the other end of the connection]
 * --tls-server [matched with --tls-client on
 *               the other end of the connection]
 */

char *
options_string (const struct options *o,
		const struct frame *frame,
		struct tuntap *tt,
		bool remote,
		struct gc_arena *gc)
{
  struct buffer out = alloc_buf (OPTION_LINE_SIZE);
  bool tt_local = false;

  buf_printf (&out, "V4");

  /*
   * Tunnel Options
   */

  buf_printf (&out, ",dev-type %s", dev_type_string (o->dev, o->dev_type));
  buf_printf (&out, ",link-mtu %d", EXPANDED_SIZE (frame));
  buf_printf (&out, ",tun-mtu %d", PAYLOAD_SIZE (frame));
<<<<<<< HEAD
  buf_printf (&out, ",proto %s",  proto_remote (o->ce.proto, remote));
  if (o->tun_ipv6)
=======
  buf_printf (&out, ",proto %s", proto2ascii (proto_remote (o->ce.proto, remote), true));

  /* send tun_ipv6 only in peer2peer mode - in client/server mode, it
   * is usually pushed by the server, triggering a non-helpful warning
   */
  if (o->tun_ipv6 && o->mode == MODE_POINT_TO_POINT && !PULL_DEFINED(o))
>>>>>>> 3b860cf2
    buf_printf (&out, ",tun-ipv6");

  /*
   * Try to get ifconfig parameters into the options string.
   * If tt is undefined, make a temporary instantiation.
   */
  if (!tt)
    {
      tt = init_tun (o->dev,
		     o->dev_type,
		     o->topology,
		     o->ifconfig_local,
		     o->ifconfig_remote_netmask,
		     o->ifconfig_ipv6_local,
		     o->ifconfig_ipv6_netbits,
		     o->ifconfig_ipv6_remote,
		     (in_addr_t)0,
		     (in_addr_t)0,
		     false,
		     NULL);
      if (tt)
	tt_local = true;
    }

  if (tt && o->mode == MODE_POINT_TO_POINT && !PULL_DEFINED(o))
    {
      const char *ios = ifconfig_options_string (tt, remote, o->ifconfig_nowarn, gc);
      if (ios && strlen (ios))
	buf_printf (&out, ",ifconfig %s", ios);
    }
  if (tt_local)
    {
      free (tt);
      tt = NULL;
    }

#ifdef ENABLE_LZO
  if (o->lzo & LZO_SELECTED)
    buf_printf (&out, ",comp-lzo");
#endif

#ifdef ENABLE_FRAGMENT
  if (o->ce.fragment)
    buf_printf (&out, ",mtu-dynamic");
#endif

#ifdef ENABLE_CRYPTO

#ifdef ENABLE_SSL
#define TLS_CLIENT (o->tls_client)
#define TLS_SERVER (o->tls_server)
#else
#define TLS_CLIENT (false)
#define TLS_SERVER (false)
#endif

  /*
   * Key direction
   */
  {
    const char *kd = keydirection2ascii (o->key_direction, remote);
    if (kd)
      buf_printf (&out, ",keydir %s", kd);
  }

  /*
   * Crypto Options
   */
    if (o->shared_secret_file || TLS_CLIENT || TLS_SERVER)
      {
	struct key_type kt;

	ASSERT ((o->shared_secret_file != NULL)
		+ (TLS_CLIENT == true)
		+ (TLS_SERVER == true)
		<= 1);

	init_key_type (&kt, o->ciphername, o->ciphername_defined,
		       o->authname, o->authname_defined,
		       o->keysize, true, false);

	buf_printf (&out, ",cipher %s", cipher_kt_name (kt.cipher));
	buf_printf (&out, ",auth %s", md_kt_name (kt.digest));
	buf_printf (&out, ",keysize %d", kt.cipher_length * 8);
	if (o->shared_secret_file)
	  buf_printf (&out, ",secret");
	if (!o->replay)
	  buf_printf (&out, ",no-replay");
	if (!o->use_iv)
	  buf_printf (&out, ",no-iv");

#ifdef ENABLE_PREDICTION_RESISTANCE
        if (o->use_prediction_resistance)
          buf_printf (&out, ",use-prediction-resistance");
#endif
      }

#ifdef ENABLE_SSL
  /*
   * SSL Options
   */
  {
    if (TLS_CLIENT || TLS_SERVER)
      {
	if (o->tls_auth_file)
	  buf_printf (&out, ",tls-auth");

	if (o->key_method > 1)
	  buf_printf (&out, ",key-method %d", o->key_method);
      }

    if (remote)
      {
	if (TLS_CLIENT)
	  buf_printf (&out, ",tls-server");
	else if (TLS_SERVER)
	  buf_printf (&out, ",tls-client");
      }
    else
      {
	if (TLS_CLIENT)
	  buf_printf (&out, ",tls-client");
	else if (TLS_SERVER)
	  buf_printf (&out, ",tls-server");
      }
  }
#endif /* ENABLE_SSL */

#undef TLS_CLIENT
#undef TLS_SERVER

#endif /* ENABLE_CRYPTO */

  return BSTR (&out);
}

/*
 * Compare option strings for equality.
 * If the first two chars of the strings differ, it means that
 * we are looking at different versions of the options string,
 * therefore don't compare them and return true.
 */

bool
options_cmp_equal (char *actual, const char *expected)
{
  return options_cmp_equal_safe (actual, expected, strlen (actual) + 1);
}

void
options_warning (char *actual, const char *expected)
{
  options_warning_safe (actual, expected, strlen (actual) + 1);
}

static const char *
options_warning_extract_parm1 (const char *option_string,
			       struct gc_arena *gc_ret)
{
  struct gc_arena gc = gc_new ();
  struct buffer b = string_alloc_buf (option_string, &gc);
  char *p = gc_malloc (OPTION_PARM_SIZE, false, &gc);
  const char *ret;
  
  buf_parse (&b, ' ', p, OPTION_PARM_SIZE);
  ret = string_alloc (p, gc_ret);
  gc_free (&gc);
  return ret;
}

static void
options_warning_safe_scan2 (const int msglevel,
			    const int delim,
			    const bool report_inconsistent,
			    const char *p1,
			    const struct buffer *b2_src,
			    const char *b1_name,
			    const char *b2_name)
{
  /* we will stop sending 'proto xxx' in OCC in a future version
   * (because it's not useful), and to reduce questions when
   * interoperating, we start not-printing a warning about it today
   */
  if (strncmp(p1, "proto ", 6) == 0 )
    {
      return;
    }

  if (strlen (p1) > 0)
    {
      struct gc_arena gc = gc_new ();
      struct buffer b2 = *b2_src;
      const char *p1_prefix = options_warning_extract_parm1 (p1, &gc);
      char *p2 = gc_malloc (OPTION_PARM_SIZE, false, &gc);

      while (buf_parse (&b2, delim, p2, OPTION_PARM_SIZE))
	{
	  if (strlen (p2))
	    {
	      const char *p2_prefix = options_warning_extract_parm1 (p2, &gc);
	    
	      if (!strcmp (p1, p2))
		goto done;
	      if (!strcmp (p1_prefix, p2_prefix))
		{
		  if (report_inconsistent)
		    msg (msglevel, "WARNING: '%s' is used inconsistently, %s='%s', %s='%s'",
			 safe_print (p1_prefix, &gc),
			 b1_name,
			 safe_print (p1, &gc),
			 b2_name,
			 safe_print (p2, &gc)); 
		  goto done;
		}
	    }
	}
      
      msg (msglevel, "WARNING: '%s' is present in %s config but missing in %s config, %s='%s'",
	   safe_print (p1_prefix, &gc),
	   b1_name,
	   b2_name,
	   b1_name,	   
	   safe_print (p1, &gc));

    done:
      gc_free (&gc);
    }
}

static void
options_warning_safe_scan1 (const int msglevel,
			    const int delim,
			    const bool report_inconsistent,
			    const struct buffer *b1_src,
			    const struct buffer *b2_src,
			    const char *b1_name,
			    const char *b2_name)
{
  struct gc_arena gc = gc_new ();
  struct buffer b = *b1_src;
  char *p = gc_malloc (OPTION_PARM_SIZE, true, &gc);

  while (buf_parse (&b, delim, p, OPTION_PARM_SIZE))
      options_warning_safe_scan2 (msglevel, delim, report_inconsistent, p, b2_src, b1_name, b2_name);

  gc_free (&gc);
}

static void
options_warning_safe_ml (const int msglevel, char *actual, const char *expected, size_t actual_n)
{
  struct gc_arena gc = gc_new ();

  if (actual_n > 0)
    {
      struct buffer local = alloc_buf_gc (OPTION_PARM_SIZE + 16, &gc);
      struct buffer remote = alloc_buf_gc (OPTION_PARM_SIZE + 16, &gc);
      actual[actual_n - 1] = 0;

      buf_printf (&local, "version %s", expected);
      buf_printf (&remote, "version %s", actual);

      options_warning_safe_scan1 (msglevel, ',', true,
				  &local, &remote,
				  "local", "remote");

      options_warning_safe_scan1 (msglevel, ',', false,
				  &remote, &local,
				  "remote", "local");
    }

  gc_free (&gc);
}

bool
options_cmp_equal_safe (char *actual, const char *expected, size_t actual_n)
{
  struct gc_arena gc = gc_new ();
  bool ret = true;

  if (actual_n > 0)
    {
      actual[actual_n - 1] = 0;
#ifndef ENABLE_STRICT_OPTIONS_CHECK
      if (strncmp (actual, expected, 2))
	{
	  msg (D_SHOW_OCC, "NOTE: Options consistency check may be skewed by version differences");
	  options_warning_safe_ml (D_SHOW_OCC, actual, expected, actual_n);
	}
      else
#endif
	ret = !strcmp (actual, expected);
    }
  gc_free (&gc);
  return ret;
}

void
options_warning_safe (char *actual, const char *expected, size_t actual_n)
{
  options_warning_safe_ml (M_WARN, actual, expected, actual_n);
}

const char *
options_string_version (const char* s, struct gc_arena *gc)
{
  struct buffer out = alloc_buf_gc (4, gc);
  strncpynt ((char *) BPTR (&out), s, 3);
  return BSTR (&out);
}

#endif /* ENABLE_OCC */

static void
foreign_option (struct options *o, char *argv[], int len, struct env_set *es)
{
  if (len > 0)
    {
      struct gc_arena gc = gc_new();
      struct buffer name = alloc_buf_gc (OPTION_PARM_SIZE, &gc);
      struct buffer value = alloc_buf_gc (OPTION_PARM_SIZE, &gc);
      int i;
      bool first = true;
      bool good = true;

      good &= buf_printf (&name, "foreign_option_%d", o->foreign_option_index + 1);
      ++o->foreign_option_index;
      for (i = 0; i < len; ++i)
	{
	  if (argv[i])
	    {
	      if (!first)
		good &= buf_printf (&value, " ");
	      good &= buf_printf (&value, "%s", argv[i]);
	      first = false;
	    }
	}
      if (good)
	setenv_str (es, BSTR(&name), BSTR(&value));
      else
	msg (M_WARN, "foreign_option: name/value overflow");
      gc_free (&gc);
    }
}

/*
 * parse/print topology coding
 */

int
parse_topology (const char *str, const int msglevel)
{
  if (streq (str, "net30"))
    return TOP_NET30;
  else if (streq (str, "p2p"))
    return TOP_P2P;
  else if (streq (str, "subnet"))
    return TOP_SUBNET;
  else
    {
      msg (msglevel, "--topology must be net30, p2p, or subnet");
      return TOP_UNDEF;
    }
}

const char *
print_topology (const int topology)
{
  switch (topology)
    {
    case TOP_UNDEF:
      return "undef";
    case TOP_NET30:
      return "net30";
    case TOP_P2P:
      return "p2p";
    case TOP_SUBNET:
      return "subnet";
    default:
      return "unknown";
    }
}

#if P2MP

/*
 * Manage auth-retry variable
 */

static int global_auth_retry; /* GLOBAL */

int
auth_retry_get (void)
{
  return global_auth_retry;
}

bool
auth_retry_set (const int msglevel, const char *option)
{
  if (streq (option, "interact"))
    global_auth_retry = AR_INTERACT;
  else if (streq (option, "nointeract"))
    global_auth_retry = AR_NOINTERACT;
  else if (streq (option, "none"))
    global_auth_retry = AR_NONE;
  else
    {
      msg (msglevel, "--auth-retry method must be 'interact', 'nointeract', or 'none'");
      return false;
    }
  return true;
}

const char *
auth_retry_print (void)
{
  switch (global_auth_retry)
    {
    case AR_NONE:
      return "none";
    case AR_NOINTERACT:
      return "nointeract";
    case AR_INTERACT:
      return "interact";
    default:
      return "???";
    }
}

#endif

/*
 * Print the help message.
 */
static void
usage (void)
{
  FILE *fp = msg_fp(0);

#ifdef ENABLE_SMALL

  fprintf (fp, "Usage message not available\n");

#else

  struct options o;
  init_options (&o, true);

#if defined(ENABLE_CRYPTO) && defined(ENABLE_SSL)
  fprintf (fp, usage_message,
	   title_string,
	   o.ce.connect_retry_seconds,
	   o.ce.local_port, o.ce.remote_port,
	   TUN_MTU_DEFAULT, TAP_MTU_EXTRA_DEFAULT,
	   o.verbosity,
	   o.authname, o.ciphername,
           o.replay_window, o.replay_time,
	   o.tls_timeout, o.renegotiate_seconds,
	   o.handshake_window, o.transition_window);
#elif defined(ENABLE_CRYPTO)
  fprintf (fp, usage_message,
	   title_string,
	   o.ce.connect_retry_seconds,
	   o.ce.local_port, o.ce.remote_port,
	   TUN_MTU_DEFAULT, TAP_MTU_EXTRA_DEFAULT,
	   o.verbosity,
	   o.authname, o.ciphername,
           o.replay_window, o.replay_time);
#else
  fprintf (fp, usage_message,
	   title_string,
	   o.ce.connect_retry_seconds,
	   o.ce.local_port, o.ce.remote_port,
	   TUN_MTU_DEFAULT, TAP_MTU_EXTRA_DEFAULT,
	   o.verbosity);
#endif
  fflush(fp);

#endif /* ENABLE_SMALL */
  
  openvpn_exit (OPENVPN_EXIT_STATUS_USAGE); /* exit point */
}

void
usage_small (void)
{
  msg (M_WARN|M_NOPREFIX, "Use --help for more information.");
  openvpn_exit (OPENVPN_EXIT_STATUS_USAGE); /* exit point */
}

static void
usage_version (void)
{
  msg (M_INFO|M_NOPREFIX, "%s", title_string);
  msg (M_INFO|M_NOPREFIX, "Originally developed by James Yonan");
  msg (M_INFO|M_NOPREFIX, "Copyright (C) 2002-2010 OpenVPN Technologies, Inc. <sales@openvpn.net>");
#ifndef ENABLE_SMALL
#ifdef CONFIGURE_DEFINES
  msg (M_INFO|M_NOPREFIX, "Compile time defines: %s", CONFIGURE_DEFINES);
#endif
#ifdef CONFIGURE_SPECIAL_BUILD
  msg (M_INFO|M_NOPREFIX, "special build: %s", CONFIGURE_SPECIAL_BUILD);
#endif
#ifdef CONFIGURE_GIT_REVISION
  msg (M_INFO|M_NOPREFIX, "git revision: %s", CONFIGURE_GIT_REVISION);
#endif
#endif
  openvpn_exit (OPENVPN_EXIT_STATUS_USAGE); /* exit point */
}

void
notnull (const char *arg, const char *description)
{
  if (!arg)
    msg (M_USAGE, "You must define %s", description);
}

bool
string_defined_equal (const char *s1, const char *s2)
{
  if (s1 && s2)
    return !strcmp (s1, s2);
  else
    return false;
}

#if 0
static void
ping_rec_err (int msglevel)
{
  msg (msglevel, "only one of --ping-exit or --ping-restart options may be specified");
}
#endif

static int
positive_atoi (const char *str)
{
  const int i = atoi (str);
  return i < 0 ? 0 : i;
}

#ifdef WIN32  /* This function is only used when compiling on Windows */
static unsigned int
atou (const char *str)
{
  unsigned int val = 0;
  sscanf (str, "%u", &val);
  return val;
}
#endif

static inline bool
space (unsigned char c)
{
  return c == '\0' || isspace (c);
}

int
parse_line (const char *line,
	    char *p[],
	    const int n,
	    const char *file,
	    const int line_num,
	    int msglevel,
	    struct gc_arena *gc)
{
  const int STATE_INITIAL = 0;
  const int STATE_READING_QUOTED_PARM = 1;
  const int STATE_READING_UNQUOTED_PARM = 2;
  const int STATE_DONE = 3;
  const int STATE_READING_SQUOTED_PARM = 4;

  const char *error_prefix = "";

  int ret = 0;
  const char *c = line;
  int state = STATE_INITIAL;
  bool backslash = false;
  char in, out;

  char parm[OPTION_PARM_SIZE];
  unsigned int parm_len = 0;

  msglevel &= ~M_OPTERR;

  if (msglevel & M_MSG_VIRT_OUT)
    error_prefix = "ERROR: ";

  do
    {
      in = *c;
      out = 0;

      if (!backslash && in == '\\' && state != STATE_READING_SQUOTED_PARM)
	{
	  backslash = true;
	}
      else
	{
	  if (state == STATE_INITIAL)
	    {
	      if (!space (in))
		{
		  if (in == ';' || in == '#') /* comment */
		    break;
		  if (!backslash && in == '\"')
		    state = STATE_READING_QUOTED_PARM;
		  else if (!backslash && in == '\'')
		    state = STATE_READING_SQUOTED_PARM;
		  else
		    {
		      out = in;
		      state = STATE_READING_UNQUOTED_PARM;
		    }
		}
	    }
	  else if (state == STATE_READING_UNQUOTED_PARM)
	    {
	      if (!backslash && space (in))
		state = STATE_DONE;
	      else
		out = in;
	    }
	  else if (state == STATE_READING_QUOTED_PARM)
	    {
	      if (!backslash && in == '\"')
		state = STATE_DONE;
	      else
		out = in;
	    }
	  else if (state == STATE_READING_SQUOTED_PARM)
	    {
	      if (in == '\'')
	        state = STATE_DONE;
	      else
	        out = in;
	    }
	  if (state == STATE_DONE)
	    {
	      /* ASSERT (parm_len > 0); */
	      p[ret] = gc_malloc (parm_len + 1, true, gc);
	      memcpy (p[ret], parm, parm_len);
	      p[ret][parm_len] = '\0';
	      state = STATE_INITIAL;
	      parm_len = 0;
	      ++ret;
	    }

	  if (backslash && out)
	    {
	      if (!(out == '\\' || out == '\"' || space (out)))
		{
#ifdef ENABLE_SMALL
		  msg (msglevel, "%sOptions warning: Bad backslash ('\\') usage in %s:%d", error_prefix, file, line_num);
#else
		  msg (msglevel, "%sOptions warning: Bad backslash ('\\') usage in %s:%d: remember that backslashes are treated as shell-escapes and if you need to pass backslash characters as part of a Windows filename, you should use double backslashes such as \"c:\\\\" PACKAGE "\\\\static.key\"", error_prefix, file, line_num);
#endif
		  return 0;
		}
	    }
	  backslash = false;
	}

      /* store parameter character */
      if (out)
	{
	  if (parm_len >= SIZE (parm))
	    {
	      parm[SIZE (parm) - 1] = 0;
	      msg (msglevel, "%sOptions error: Parameter at %s:%d is too long (%d chars max): %s",
		   error_prefix, file, line_num, (int) SIZE (parm), parm);
	      return 0;
	    }
	  parm[parm_len++] = out;
	}

      /* avoid overflow if too many parms in one config file line */
      if (ret >= n)
	break;

    } while (*c++ != '\0');

  if (state == STATE_READING_QUOTED_PARM)
    {
      msg (msglevel, "%sOptions error: No closing quotation (\") in %s:%d", error_prefix, file, line_num);
      return 0;
    }
  if (state == STATE_READING_SQUOTED_PARM)
    {
      msg (msglevel, "%sOptions error: No closing single quotation (\') in %s:%d", error_prefix, file, line_num);
      return 0;
    }
  if (state != STATE_INITIAL)
    {
      msg (msglevel, "%sOptions error: Residual parse state (%d) in %s:%d", error_prefix, state, file, line_num);
      return 0;
    }
#if 0
  {
    int i;
    for (i = 0; i < ret; ++i)
      {
	msg (M_INFO|M_NOPREFIX, "%s:%d ARG[%d] '%s'", file, line_num, i, p[i]);
      }
  }
#endif
    return ret;
}

static void
bypass_doubledash (char **p)
{
  if (strlen (*p) >= 3 && !strncmp (*p, "--", 2))
    *p += 2;
}

struct in_src {
# define IS_TYPE_FP 1
# define IS_TYPE_BUF 2
  int type;
  union {
    FILE *fp;
    struct buffer *multiline;
  } u;
};

static bool
in_src_get (const struct in_src *is, char *line, const int size)
{
  if (is->type == IS_TYPE_FP)
    {
      return BOOL_CAST (fgets (line, size, is->u.fp));
    }
  else if (is->type == IS_TYPE_BUF)
    {
      bool status = buf_parse (is->u.multiline, '\n', line, size);
      if ((int) strlen (line) + 1 < size)
	strcat (line, "\n");
      return status;
    }
  else
    {
      ASSERT (0);
      return false;
    }
}

static char *
read_inline_file (struct in_src *is, const char *close_tag, struct gc_arena *gc)
{
  char line[OPTION_LINE_SIZE];
  struct buffer buf = alloc_buf (10000);
  char *ret;
  while (in_src_get (is, line, sizeof (line)))
    {
      if (!strncmp (line, close_tag, strlen (close_tag)))
	break;
      buf_printf (&buf, "%s", line);
    }
  ret = string_alloc (BSTR (&buf), gc);
  buf_clear (&buf);
  free_buf (&buf);
  CLEAR (line);
  return ret;
}

static bool
check_inline_file (struct in_src *is, char *p[], struct gc_arena *gc)
{
  bool ret = false;
  if (p[0] && !p[1])
    {
      char *arg = p[0];
      if (arg[0] == '<' && arg[strlen(arg)-1] == '>')
	{
	  struct buffer close_tag;
	  arg[strlen(arg)-1] = '\0';
	  p[0] = string_alloc (arg+1, gc);
	  p[1] = string_alloc (INLINE_FILE_TAG, gc);
	  close_tag = alloc_buf (strlen(p[0]) + 4);
	  buf_printf (&close_tag, "</%s>", p[0]);
	  p[2] = read_inline_file (is, BSTR (&close_tag), gc);
	  p[3] = NULL;
	  free_buf (&close_tag);
	  ret = true;
	}
    }
  return ret;
}

static bool
check_inline_file_via_fp (FILE *fp, char *p[], struct gc_arena *gc)
{
  struct in_src is;
  is.type = IS_TYPE_FP;
  is.u.fp = fp;
  return check_inline_file (&is, p, gc);
}

static bool
check_inline_file_via_buf (struct buffer *multiline, char *p[], struct gc_arena *gc)
{
  struct in_src is;
  is.type = IS_TYPE_BUF;
  is.u.multiline = multiline;
  return check_inline_file (&is, p, gc);
}

static void
add_option (struct options *options,
	    char *p[],
	    const char *file,
	    int line,
	    const int level,
	    const int msglevel,
	    const unsigned int permission_mask,
	    unsigned int *option_types_found,
	    struct env_set *es);

static void
read_config_file (struct options *options,
		  const char *file,
		  int level,
		  const char *top_file,
		  const int top_line,
		  const int msglevel,
		  const unsigned int permission_mask,
		  unsigned int *option_types_found,
		  struct env_set *es)
{
  const int max_recursive_levels = 10;
  FILE *fp;
  int line_num;
  char line[OPTION_LINE_SIZE];
  char *p[MAX_PARMS];

  ++level;
  if (level <= max_recursive_levels)
    {
      if (streq (file, "stdin"))
	fp = stdin;
      else
	fp = platform_fopen (file, "r");
      if (fp)
	{
	  line_num = 0;
	  while (fgets(line, sizeof (line), fp))
	    {
	      CLEAR (p);
	      ++line_num;
	      if (parse_line (line, p, SIZE (p), file, line_num, msglevel, &options->gc))
		{
		  bypass_doubledash (&p[0]);
		  check_inline_file_via_fp (fp, p, &options->gc);
		  add_option (options, p, file, line_num, level, msglevel, permission_mask, option_types_found, es);
		}
	    }
	  if (fp != stdin)
	    fclose (fp);
	}
      else
	{
	  msg (msglevel, "In %s:%d: Error opening configuration file: %s", top_file, top_line, file);
	}
    }
  else
    {
      msg (msglevel, "In %s:%d: Maximum recursive include levels exceeded in include attempt of file %s -- probably you have a configuration file that tries to include itself.", top_file, top_line, file);
    }
  CLEAR (line);
  CLEAR (p);
}

static void
read_config_string (const char *prefix,
		    struct options *options,
		    const char *config,
		    const int msglevel,
		    const unsigned int permission_mask,
		    unsigned int *option_types_found,
		    struct env_set *es)
{
  char line[OPTION_LINE_SIZE];
  struct buffer multiline;
  int line_num = 0;

  buf_set_read (&multiline, (uint8_t*)config, strlen (config));

  while (buf_parse (&multiline, '\n', line, sizeof (line)))
    {
      char *p[MAX_PARMS];
      CLEAR (p);
      ++line_num;
      if (parse_line (line, p, SIZE (p), prefix, line_num, msglevel, &options->gc))
	{
	  bypass_doubledash (&p[0]);
	  check_inline_file_via_buf (&multiline, p, &options->gc);
	  add_option (options, p, NULL, line_num, 0, msglevel, permission_mask, option_types_found, es);
	}
      CLEAR (p);
    }
  CLEAR (line);
}

void
parse_argv (struct options *options,
	    const int argc,
	    char *argv[],
	    const int msglevel,
	    const unsigned int permission_mask,
	    unsigned int *option_types_found,
	    struct env_set *es)
{
  int i, j;

  /* usage message */
  if (argc <= 1)
    usage ();

  /* config filename specified only? */
  if (argc == 2 && strncmp (argv[1], "--", 2))
    {
      char *p[MAX_PARMS];
      CLEAR (p);
      p[0] = "config";
      p[1] = argv[1];
      add_option (options, p, NULL, 0, 0, msglevel, permission_mask, option_types_found, es);
    }
  else
    {
      /* parse command line */
      for (i = 1; i < argc; ++i)
	{
	  char *p[MAX_PARMS];
	  CLEAR (p);
	  p[0] = argv[i];
	  if (strncmp(p[0], "--", 2))
	    {
	      msg (msglevel, "I'm trying to parse \"%s\" as an --option parameter but I don't see a leading '--'", p[0]);
	    }
	  else
	    p[0] += 2;

	  for (j = 1; j < MAX_PARMS; ++j)
	    {
	      if (i + j < argc)
		{
		  char *arg = argv[i + j];
		  if (strncmp (arg, "--", 2))
		    p[j] = arg;
		  else
		    break;
		}
	    }
	  add_option (options, p, NULL, 0, 0, msglevel, permission_mask, option_types_found, es);
	  i += j - 1;
	}
    }
}

bool
apply_push_options (struct options *options,
		    struct buffer *buf,
		    unsigned int permission_mask,
		    unsigned int *option_types_found,
		    struct env_set *es)
{
  char line[OPTION_PARM_SIZE];
  int line_num = 0;
  const char *file = "[PUSH-OPTIONS]";
  const int msglevel = D_PUSH_ERRORS|M_OPTERR;

  while (buf_parse (buf, ',', line, sizeof (line)))
    {
      char *p[MAX_PARMS];
      CLEAR (p);
      ++line_num;
      if (parse_line (line, p, SIZE (p), file, line_num, msglevel, &options->gc))
	{
	  add_option (options, p, file, line_num, 0, msglevel, permission_mask, option_types_found, es);
	}
    }
  return true;
}

void
options_server_import (struct options *o,
		       const char *filename,
		       int msglevel,
		       unsigned int permission_mask,
		       unsigned int *option_types_found,
		       struct env_set *es)
{
  msg (D_PUSH, "OPTIONS IMPORT: reading client specific options from: %s", filename);
  read_config_file (o,
		    filename,
		    0,
		    filename,
		    0,
		    msglevel,
		    permission_mask,
		    option_types_found,
		    es);
}

void options_string_import (struct options *options,
			    const char *config,
			    const int msglevel,
			    const unsigned int permission_mask,
			    unsigned int *option_types_found,
			    struct env_set *es)
{
  read_config_string ("[CONFIG-STRING]", options, config, msglevel, permission_mask, option_types_found, es);
}

#if P2MP

#define VERIFY_PERMISSION(mask) { if (!verify_permission(p[0], file, (mask), permission_mask, option_types_found, msglevel)) goto err; }

static bool
verify_permission (const char *name,
		   const char* file,
		   const unsigned int type,
		   const unsigned int allowed,
		   unsigned int *found,
		   const int msglevel)
{
  if (!(type & allowed))
    {
      msg (msglevel, "option '%s' cannot be used in this context (%s)", name, file);
      return false;
    }
  else
    {
      if (found)
	*found |= type;
      return true;
    }
}

#else

#define VERIFY_PERMISSION(mask)

#endif

/*
 * Check that an option doesn't have too
 * many parameters.
 */

#define NM_QUOTE_HINT (1<<0)

static bool
no_more_than_n_args (const int msglevel,
		     char *p[],
		     const int max,
		     const unsigned int flags)
{
  const int len = string_array_len ((const char **)p);

  if (!len)
    return false;

  if (len > max)
    {
      msg (msglevel, "the --%s directive should have at most %d parameter%s.%s",
	   p[0],
	   max - 1,
	   max >= 3 ? "s" : "",
	   (flags & NM_QUOTE_HINT) ? "  To pass a list of arguments as one of the parameters, try enclosing them in double quotes (\"\")." : "");
      return false;
    }
  else
    return true;
}

static inline int
msglevel_forward_compatible (struct options *options, const int msglevel)
{
  return options->forward_compatible ? M_WARN : msglevel;
}

static void
warn_multiple_script (const char *script, const char *type) {
      if (script) {
	msg (M_WARN, "Multiple --%s scripts defined.  "
	     "The previously configured script is overridden.", type);
      }
}


static void
add_option (struct options *options,
	    char *p[],
	    const char *file,
	    int line,
	    const int level,
	    const int msglevel,
	    const unsigned int permission_mask,
	    unsigned int *option_types_found,
	    struct env_set *es)
{
  struct gc_arena gc = gc_new ();
  const bool pull_mode = BOOL_CAST (permission_mask & OPT_P_PULL_MODE);
  int msglevel_fc = msglevel_forward_compatible (options, msglevel);

  ASSERT (MAX_PARMS >= 5);
  if (!file)
    {
      file = "[CMD-LINE]";
      line = 1;
    }
  if (streq (p[0], "help"))
    {
      VERIFY_PERMISSION (OPT_P_GENERAL);
      usage ();
    }
  if (streq (p[0], "version"))
    {
      VERIFY_PERMISSION (OPT_P_GENERAL);
      usage_version ();
    }
  else if (streq (p[0], "config") && p[1])
    {
      VERIFY_PERMISSION (OPT_P_CONFIG);

      /* save first config file only in options */
      if (!options->config)
	options->config = p[1];

      read_config_file (options, p[1], level, file, line, msglevel, permission_mask, option_types_found, es);
    }
#ifdef ENABLE_DEBUG
  else if (streq (p[0], "show-gateway"))
    {
      struct route_gateway_info rgi;
      VERIFY_PERMISSION (OPT_P_GENERAL);
      get_default_gateway(&rgi);
      print_default_gateway(M_INFO, &rgi);
      openvpn_exit (OPENVPN_EXIT_STATUS_GOOD); /* exit point */
    }
#endif
#if 0
  else if (streq (p[0], "foreign-option") && p[1])
    {
      VERIFY_PERMISSION (OPT_P_IPWIN32);
      foreign_option (options, p, 3, es);
    }
#endif
  else if (streq (p[0], "echo") || streq (p[0], "parameter"))
    {
      struct buffer string = alloc_buf_gc (OPTION_PARM_SIZE, &gc);
      int j;
      bool good = true;

      VERIFY_PERMISSION (OPT_P_ECHO);

      for (j = 1; j < MAX_PARMS; ++j)
	{
	  if (!p[j])
	    break;
	  if (j > 1)
	    good &= buf_printf (&string, " ");
	  good &= buf_printf (&string, "%s", p[j]);
	}
      if (good)
	{
#if 0
	  /* removed for now since ECHO can potentially include
	     security-sensitive strings */
	  msg (M_INFO, "%s:%s",
	       pull_mode ? "ECHO-PULL" : "ECHO",
	       BSTR (&string));
#endif
#ifdef ENABLE_MANAGEMENT
	  if (management)
	    management_echo (management, BSTR (&string), pull_mode);
#endif
	}
      else
	msg (M_WARN, "echo/parameter option overflow");
    }
#ifdef ENABLE_MANAGEMENT
  else if (streq (p[0], "management") && p[1] && p[2])
    {
      VERIFY_PERMISSION (OPT_P_GENERAL);
      if (streq (p[2], "unix"))
	{
#if UNIX_SOCK_SUPPORT
	  options->management_flags |= MF_UNIX_SOCK;
#else
	  msg (msglevel, "MANAGEMENT: this platform does not support unix domain sockets");
	  goto err;
#endif
	}

      options->management_addr = p[1];
      options->management_port = p[2];
      if (p[3])
	{
	  options->management_user_pass = p[3];
	}
    }
  else if (streq (p[0], "management-client-user") && p[1])
    {
      VERIFY_PERMISSION (OPT_P_GENERAL);
      options->management_client_user = p[1];
    }
  else if (streq (p[0], "management-client-group") && p[1])
    {
      VERIFY_PERMISSION (OPT_P_GENERAL);
      options->management_client_group = p[1];
    }
  else if (streq (p[0], "management-query-passwords"))
    {
      VERIFY_PERMISSION (OPT_P_GENERAL);
      options->management_flags |= MF_QUERY_PASSWORDS;
    }
  else if (streq (p[0], "management-query-remote"))
    {
      VERIFY_PERMISSION (OPT_P_GENERAL);
      options->management_flags |= MF_QUERY_REMOTE;
    }
  else if (streq (p[0], "management-query-proxy"))
    {
      VERIFY_PERMISSION (OPT_P_GENERAL);
      options->management_flags |= MF_QUERY_PROXY;
    }
  else if (streq (p[0], "management-hold"))
    {
      VERIFY_PERMISSION (OPT_P_GENERAL);
      options->management_flags |= MF_HOLD;
    }
  else if (streq (p[0], "management-signal"))
    {
      VERIFY_PERMISSION (OPT_P_GENERAL);
      options->management_flags |= MF_SIGNAL;
    }
  else if (streq (p[0], "management-forget-disconnect"))
    {
      VERIFY_PERMISSION (OPT_P_GENERAL);
      options->management_flags |= MF_FORGET_DISCONNECT;
    }
  else if (streq (p[0], "management-up-down"))
    {
      VERIFY_PERMISSION (OPT_P_GENERAL);
      options->management_flags |= MF_UP_DOWN;
    }
  else if (streq (p[0], "management-client"))
    {
      VERIFY_PERMISSION (OPT_P_GENERAL);
      options->management_flags |= MF_CONNECT_AS_CLIENT;
      options->management_write_peer_info_file = p[1];
    }
#ifdef MANAGMENT_EXTERNAL_KEY
  else if (streq (p[0], "management-external-key"))
    {
      VERIFY_PERMISSION (OPT_P_GENERAL);
      options->management_flags |= MF_EXTERNAL_KEY;
    }
#endif
#ifdef MANAGEMENT_DEF_AUTH
  else if (streq (p[0], "management-client-auth"))
    {
      VERIFY_PERMISSION (OPT_P_GENERAL);
      options->management_flags |= MF_CLIENT_AUTH;
    }
#endif
#ifdef ENABLE_X509_TRACK
  else if (streq (p[0], "x509-track") && p[1])
    {
      VERIFY_PERMISSION (OPT_P_GENERAL);
      x509_track_add (&options->x509_track, p[1], msglevel, &options->gc);
    }
#endif
#ifdef MANAGEMENT_PF
  else if (streq (p[0], "management-client-pf"))
    {
      VERIFY_PERMISSION (OPT_P_GENERAL);
      options->management_flags |= (MF_CLIENT_PF | MF_CLIENT_AUTH);
    }
#endif
  else if (streq (p[0], "management-log-cache") && p[1])
    {
      int cache;

      VERIFY_PERMISSION (OPT_P_GENERAL);
      cache = atoi (p[1]);
      if (cache < 1)
	{
	  msg (msglevel, "--management-log-cache parameter is out of range");
	  goto err;
	}
      options->management_log_history_cache = cache;
    }
#endif
#ifdef ENABLE_PLUGIN
  else if (streq (p[0], "plugin") && p[1])
    {
      VERIFY_PERMISSION (OPT_P_PLUGIN);
      if (!options->plugin_list)
	options->plugin_list = plugin_option_list_new (&options->gc);
      if (!plugin_option_list_add (options->plugin_list, &p[1], &options->gc))
	{
	  msg (msglevel, "plugin add failed: %s", p[1]);
	  goto err;
	}
    }
#endif
  else if (streq (p[0], "mode") && p[1])
    {
      VERIFY_PERMISSION (OPT_P_GENERAL);
      if (streq (p[1], "p2p"))
	options->mode = MODE_POINT_TO_POINT;
#if P2MP_SERVER
      else if (streq (p[1], "server"))
	options->mode = MODE_SERVER;
#endif
      else
	{
	  msg (msglevel, "Bad --mode parameter: %s", p[1]);
	  goto err;
	}
    }
  else if (streq (p[0], "dev") && p[1])
    {
      VERIFY_PERMISSION (OPT_P_GENERAL);
      options->dev = p[1];
    }
  else if (streq (p[0], "dev-type") && p[1])
    {
      VERIFY_PERMISSION (OPT_P_GENERAL);
      options->dev_type = p[1];
    }
  else if (streq (p[0], "dev-node") && p[1])
    {
      VERIFY_PERMISSION (OPT_P_GENERAL);
      options->dev_node = p[1];
    }
  else if (streq (p[0], "lladdr") && p[1])
    {
      VERIFY_PERMISSION (OPT_P_UP);
      if (mac_addr_safe (p[1])) /* MAC address only */
	options->lladdr = p[1];
      else
	{
	  msg (msglevel, "lladdr parm '%s' must be a MAC address", p[1]);
	  goto err;
	}
    }
  else if (streq (p[0], "topology") && p[1])
    {
      VERIFY_PERMISSION (OPT_P_UP);
      options->topology = parse_topology (p[1], msglevel);
    }
  else if (streq (p[0], "tun-ipv6"))
    {
      VERIFY_PERMISSION (OPT_P_UP);
      options->tun_ipv6 = true;
    }
#ifdef ENABLE_IPROUTE
  else if (streq (p[0], "iproute") && p[1])
    {
      VERIFY_PERMISSION (OPT_P_GENERAL);
      iproute_path = p[1];
    }
#endif
  else if (streq (p[0], "ifconfig") && p[1] && p[2])
    {
      VERIFY_PERMISSION (OPT_P_UP);
      if (ip_or_dns_addr_safe (p[1], options->allow_pull_fqdn) && ip_or_dns_addr_safe (p[2], options->allow_pull_fqdn)) /* FQDN -- may be DNS name */
	{
	  options->ifconfig_local = p[1];
	  options->ifconfig_remote_netmask = p[2];
	}
      else
	{
	  msg (msglevel, "ifconfig parms '%s' and '%s' must be valid addresses", p[1], p[2]);
	  goto err;
	}
    }
  else if (streq (p[0], "ifconfig-ipv6") && p[1] && p[2] )
    {
      unsigned int netbits;
      char * ipv6_local;

      VERIFY_PERMISSION (OPT_P_UP);
      if ( get_ipv6_addr( p[1], NULL, &netbits, &ipv6_local, msglevel ) &&
           ipv6_addr_safe( p[2] ) )
        {
	  if ( netbits < 64 || netbits > 124 )
	    {
	      msg( msglevel, "ifconfig-ipv6: /netbits must be between 64 and 124, not '/%d'", netbits );
	      goto err;
	    }

          if (options->ifconfig_ipv6_local)
            /* explicitly ignoring this is a const char */
            free ((char *) options->ifconfig_ipv6_local);

	  options->ifconfig_ipv6_local = ipv6_local;
	  options->ifconfig_ipv6_netbits = netbits;
	  options->ifconfig_ipv6_remote = p[2];
        }
      else
	{
	  msg (msglevel, "ifconfig-ipv6 parms '%s' and '%s' must be valid addresses", p[1], p[2]);
	  goto err;
	}
    }
  else if (streq (p[0], "ifconfig-noexec"))
    {
      VERIFY_PERMISSION (OPT_P_UP);
      options->ifconfig_noexec = true;
    }
  else if (streq (p[0], "ifconfig-nowarn"))
    {
      VERIFY_PERMISSION (OPT_P_UP);
      options->ifconfig_nowarn = true;
    }
  else if (streq (p[0], "local") && p[1])
    {
      VERIFY_PERMISSION (OPT_P_GENERAL|OPT_P_CONNECTION);
      options->ce.local = p[1];
    }
  else if (streq (p[0], "remote-random"))
    {
      VERIFY_PERMISSION (OPT_P_GENERAL);
      options->remote_random = true;
    }
  else if (streq (p[0], "connection") && p[1])
    {
      VERIFY_PERMISSION (OPT_P_GENERAL);
      if (streq (p[1], INLINE_FILE_TAG) && p[2])
	{
	  struct options sub;
	  struct connection_entry *e;

	  init_options (&sub, true);
	  sub.ce = options->ce;
	  read_config_string ("[CONNECTION-OPTIONS]", &sub, p[2], msglevel, OPT_P_CONNECTION, option_types_found, es);
	  if (!sub.ce.remote)
	    {
	      msg (msglevel, "Each 'connection' block must contain exactly one 'remote' directive");
	      goto err;
	    }

	  e = alloc_connection_entry (options, msglevel);
	  if (!e)
	    goto err;
	  *e = sub.ce;
	  gc_transfer (&options->gc, &sub.gc);
	  uninit_options (&sub);
	}
    }
#if HTTP_PROXY_OVERRIDE
  else if (streq (p[0], "http-proxy-override") && p[1] && p[2])
    {
      VERIFY_PERMISSION (OPT_P_GENERAL);
      options->http_proxy_override = parse_http_proxy_override(p[1], p[2], p[3], msglevel, &options->gc);
      if (!options->http_proxy_override)
	goto err;
    }
#endif
  else if (streq (p[0], "remote") && p[1])
    {
      struct remote_entry re;
      re.remote = re.remote_port= NULL;
      re.proto = -1;
      re.af=0;

      VERIFY_PERMISSION (OPT_P_GENERAL|OPT_P_CONNECTION);
      re.remote = p[1];
      if (p[2])
	{
	  re.remote_port = p[2];
	  if (p[3])
	    {
	      const int proto = ascii2proto (p[3]);
        const sa_family_t af = ascii2af (p[3]);
	      if (proto < 0)
		{
		  msg (msglevel, "remote: bad protocol associated with host %s: '%s'", p[1], p[3]);
		  goto err;
		}
	      re.proto = proto;
        re.af = af;
	    }
	}
      if (permission_mask & OPT_P_GENERAL)
	{
	  struct remote_entry *e = alloc_remote_entry (options, msglevel);
	  if (!e)
	    goto err;
	  *e = re;
	}
      else if (permission_mask & OPT_P_CONNECTION)
	{
	  connection_entry_load_re (&options->ce, &re);
	}
    }
  else if (streq (p[0], "resolv-retry") && p[1])
    {
      VERIFY_PERMISSION (OPT_P_GENERAL);
      if (streq (p[1], "infinite"))
	options->resolve_retry_seconds = RESOLV_RETRY_INFINITE;
      else
	options->resolve_retry_seconds = positive_atoi (p[1]);
    }
  else if (streq (p[0], "connect-retry") && p[1])
    {
      VERIFY_PERMISSION (OPT_P_GENERAL|OPT_P_CONNECTION);
      options->ce.connect_retry_seconds = positive_atoi (p[1]);
    }
  else if (streq (p[0], "connect-timeout") && p[1])
    {
      VERIFY_PERMISSION (OPT_P_GENERAL|OPT_P_CONNECTION);
      options->ce.connect_timeout = positive_atoi (p[1]);
      options->ce.connect_timeout_defined = true;
    }
  else if (streq (p[0], "connect-retry-max") && p[1])
    {
      VERIFY_PERMISSION (OPT_P_GENERAL|OPT_P_CONNECTION);
      options->connect_retry_max = positive_atoi (p[1]);
    }
  else if (streq (p[0], "ipchange") && p[1])
    {
      VERIFY_PERMISSION (OPT_P_SCRIPT);
      if (!no_more_than_n_args (msglevel, p, 2, NM_QUOTE_HINT))
	goto err;
      warn_multiple_script (options->ipchange, "ipchange");
      options->ipchange = string_substitute (p[1], ',', ' ', &options->gc);
    }
  else if (streq (p[0], "float"))
    {
      VERIFY_PERMISSION (OPT_P_GENERAL|OPT_P_CONNECTION);
      options->ce.remote_float = true;
    }
#ifdef ENABLE_DEBUG
  else if (streq (p[0], "gremlin") && p[1])
    {
      VERIFY_PERMISSION (OPT_P_GENERAL);
      options->gremlin = positive_atoi (p[1]);
    }
#endif
  else if (streq (p[0], "chroot") && p[1])
    {
      VERIFY_PERMISSION (OPT_P_GENERAL);
      options->chroot_dir = p[1];
    }
  else if (streq (p[0], "cd") && p[1])
    {
      VERIFY_PERMISSION (OPT_P_GENERAL);
      if (platform_chdir (p[1]))
	{
	  msg (M_ERR, "cd to '%s' failed", p[1]);
	  goto err;
	}
      options->cd_dir = p[1];
    }
#ifdef ENABLE_SELINUX
  else if (streq (p[0], "setcon") && p[1])
    {
      VERIFY_PERMISSION (OPT_P_GENERAL);
      options->selinux_context = p[1];
    }
#endif
  else if (streq (p[0], "writepid") && p[1])
    {
      VERIFY_PERMISSION (OPT_P_GENERAL);
      options->writepid = p[1];
    }
  else if (streq (p[0], "up") && p[1])
    {
      VERIFY_PERMISSION (OPT_P_SCRIPT);
      if (!no_more_than_n_args (msglevel, p, 2, NM_QUOTE_HINT))
	goto err;
      warn_multiple_script (options->up_script, "up");
      options->up_script = p[1];
    }
  else if (streq (p[0], "down") && p[1])
    {
      VERIFY_PERMISSION (OPT_P_SCRIPT);
      if (!no_more_than_n_args (msglevel, p, 2, NM_QUOTE_HINT))
	goto err;
      warn_multiple_script (options->down_script, "down");
      options->down_script = p[1];
    }
  else if (streq (p[0], "down-pre"))
    {
      VERIFY_PERMISSION (OPT_P_GENERAL);
      options->down_pre = true;
    }
  else if (streq (p[0], "up-delay"))
    {
      VERIFY_PERMISSION (OPT_P_GENERAL);
      options->up_delay = true;
    }
  else if (streq (p[0], "up-restart"))
    {
      VERIFY_PERMISSION (OPT_P_GENERAL);
      options->up_restart = true;
    }
  else if (streq (p[0], "syslog"))
    {
      VERIFY_PERMISSION (OPT_P_GENERAL);
      open_syslog (p[1], false);
    }
  else if (streq (p[0], "daemon"))
    {
      bool didit = false;
      VERIFY_PERMISSION (OPT_P_GENERAL);
      if (!options->daemon)
	{
	  options->daemon = didit = true;
	  open_syslog (p[1], false);
	}
      if (p[1])
	{
	  if (!didit)
	    {
	      msg (M_WARN, "WARNING: Multiple --daemon directives specified, ignoring --daemon %s. (Note that initscripts sometimes add their own --daemon directive.)", p[1]);
	      goto err;
	    }
	}
    }
  else if (streq (p[0], "inetd"))
    {
      VERIFY_PERMISSION (OPT_P_GENERAL);
      if (!options->inetd)
	{
	  int z;
	  const char *name = NULL;
	  const char *opterr = "when --inetd is used with two parameters, one of them must be 'wait' or 'nowait' and the other must be a daemon name to use for system logging";

	  options->inetd = -1;

	  for (z = 1; z <= 2; ++z)
	    {
	      if (p[z])
		{
		  if (streq (p[z], "wait"))
		    {
		      if (options->inetd != -1)
			{
			  msg (msglevel, "%s", opterr);
			  goto err;
			}
		      else
			options->inetd = INETD_WAIT;
		    }
		  else if (streq (p[z], "nowait"))
		    {
		      if (options->inetd != -1)
			{
			  msg (msglevel, "%s", opterr);
			  goto err;
			}
		      else
			options->inetd = INETD_NOWAIT;
		    }
		  else
		    {
		      if (name != NULL)
			{
			  msg (msglevel, "%s", opterr);
			  goto err;
			}
		      name = p[z];
		    }
		}
	    }

	  /* default */
	  if (options->inetd == -1)
	    options->inetd = INETD_WAIT;

	  save_inetd_socket_descriptor ();
	  open_syslog (name, true);
	}
    }
  else if (streq (p[0], "log") && p[1])
    {
      VERIFY_PERMISSION (OPT_P_GENERAL);
      options->log = true;
      redirect_stdout_stderr (p[1], false);
    }
  else if (streq (p[0], "suppress-timestamps"))
    {
      VERIFY_PERMISSION (OPT_P_GENERAL);
      options->suppress_timestamps = true;
      set_suppress_timestamps(true);
    }
  else if (streq (p[0], "log-append") && p[1])
    {
      VERIFY_PERMISSION (OPT_P_GENERAL);
      options->log = true;
      redirect_stdout_stderr (p[1], true);
    }
#ifdef ENABLE_MEMSTATS
  else if (streq (p[0], "memstats") && p[1])
    {
      VERIFY_PERMISSION (OPT_P_GENERAL);
      options->memstats_fn = p[1];
    }
#endif
  else if (streq (p[0], "mlock"))
    {
      VERIFY_PERMISSION (OPT_P_GENERAL);
      options->mlock = true;
    }
#if ENABLE_IP_PKTINFO
  else if (streq (p[0], "multihome"))
    {
      VERIFY_PERMISSION (OPT_P_GENERAL);
      options->sockflags |= SF_USE_IP_PKTINFO;
    }
#endif
  else if (streq (p[0], "verb") && p[1])
    {
      VERIFY_PERMISSION (OPT_P_MESSAGES);
      options->verbosity = positive_atoi (p[1]);
    }
  else if (streq (p[0], "mute") && p[1])
    {
      VERIFY_PERMISSION (OPT_P_MESSAGES);
      options->mute = positive_atoi (p[1]);
    }
  else if (streq (p[0], "errors-to-stderr"))
    {
      VERIFY_PERMISSION (OPT_P_MESSAGES);
      errors_to_stderr();
    }
  else if (streq (p[0], "status") && p[1])
    {
      VERIFY_PERMISSION (OPT_P_GENERAL);
      options->status_file = p[1];
      if (p[2])
	{
	  options->status_file_update_freq = positive_atoi (p[2]);
	}
    }
  else if (streq (p[0], "status-version") && p[1])
    {
      int version;

      VERIFY_PERMISSION (OPT_P_GENERAL);
      version = atoi (p[1]);
      if (version < 1 || version > 3)
	{
	  msg (msglevel, "--status-version must be 1 to 3");
	  goto err;
	}
      options->status_file_version = version;
    }
  else if (streq (p[0], "remap-usr1") && p[1])
    {
      VERIFY_PERMISSION (OPT_P_GENERAL);
      if (streq (p[1], "SIGHUP"))
	options->remap_sigusr1 = SIGHUP;
      else if (streq (p[1], "SIGTERM"))
	options->remap_sigusr1 = SIGTERM;
      else
	{
	  msg (msglevel, "--remap-usr1 parm must be 'SIGHUP' or 'SIGTERM'");
	  goto err;
	}
    }
  else if ((streq (p[0], "link-mtu") || streq (p[0], "udp-mtu")) && p[1])
    {
      VERIFY_PERMISSION (OPT_P_MTU|OPT_P_CONNECTION);
      options->ce.link_mtu = positive_atoi (p[1]);
      options->ce.link_mtu_defined = true;
    }
  else if (streq (p[0], "tun-mtu") && p[1])
    {
      VERIFY_PERMISSION (OPT_P_MTU|OPT_P_CONNECTION);
      options->ce.tun_mtu = positive_atoi (p[1]);
      options->ce.tun_mtu_defined = true;
    }
  else if (streq (p[0], "tun-mtu-extra") && p[1])
    {
      VERIFY_PERMISSION (OPT_P_MTU|OPT_P_CONNECTION);
      options->ce.tun_mtu_extra = positive_atoi (p[1]);
      options->ce.tun_mtu_extra_defined = true;
    }
#ifdef ENABLE_FRAGMENT
  else if (streq (p[0], "mtu-dynamic"))
    {
      VERIFY_PERMISSION (OPT_P_MTU|OPT_P_CONNECTION);
      msg (msglevel, "--mtu-dynamic has been replaced by --fragment");
      goto err;
    }
  else if (streq (p[0], "fragment") && p[1])
    {
/*      VERIFY_PERMISSION (OPT_P_MTU); */
      VERIFY_PERMISSION (OPT_P_MTU|OPT_P_CONNECTION);
      options->ce.fragment = positive_atoi (p[1]);
    }
#endif
  else if (streq (p[0], "mtu-disc") && p[1])
    {
      VERIFY_PERMISSION (OPT_P_MTU|OPT_P_CONNECTION);
      options->ce.mtu_discover_type = translate_mtu_discover_type_name (p[1]);
    }
#ifdef ENABLE_OCC
  else if (streq (p[0], "mtu-test"))
    {
      VERIFY_PERMISSION (OPT_P_GENERAL);
      options->mtu_test = true;
    }
#endif
  else if (streq (p[0], "nice") && p[1])
    {
      VERIFY_PERMISSION (OPT_P_NICE);
      options->nice = atoi (p[1]);
    }
  else if (streq (p[0], "rcvbuf") && p[1])
    {
      VERIFY_PERMISSION (OPT_P_SOCKBUF);
      options->rcvbuf = positive_atoi (p[1]);
    }
  else if (streq (p[0], "sndbuf") && p[1])
    {
      VERIFY_PERMISSION (OPT_P_SOCKBUF);
      options->sndbuf = positive_atoi (p[1]);
    }
  else if (streq (p[0], "mark") && p[1])
    {
#if defined(TARGET_LINUX) && HAVE_DECL_SO_MARK
      VERIFY_PERMISSION (OPT_P_GENERAL);
      options->mark = atoi(p[1]);
#endif
    }
  else if (streq (p[0], "socket-flags"))
    {
      int j;
      VERIFY_PERMISSION (OPT_P_SOCKFLAGS);
      for (j = 1; j < MAX_PARMS && p[j]; ++j)
	{
	  if (streq (p[j], "TCP_NODELAY"))
	    options->sockflags |= SF_TCP_NODELAY;
	  else
	    msg (msglevel, "unknown socket flag: %s", p[j]);	    
	}
    }
  else if (streq (p[0], "txqueuelen") && p[1])
    {
      VERIFY_PERMISSION (OPT_P_GENERAL);
#ifdef TARGET_LINUX
      options->tuntap_options.txqueuelen = positive_atoi (p[1]);
#else
      msg (msglevel, "--txqueuelen not supported on this OS");
      goto err;
#endif
    }
  else if (streq (p[0], "shaper") && p[1])
    {
#ifdef ENABLE_FEATURE_SHAPER
      int shaper;

      VERIFY_PERMISSION (OPT_P_SHAPER);
      shaper = atoi (p[1]);
      if (shaper < SHAPER_MIN || shaper > SHAPER_MAX)
	{
	  msg (msglevel, "Bad shaper value, must be between %d and %d",
	       SHAPER_MIN, SHAPER_MAX);
	  goto err;
	}
      options->shaper = shaper;
#else /* ENABLE_FEATURE_SHAPER */
      VERIFY_PERMISSION (OPT_P_GENERAL);
      msg (msglevel, "--shaper requires the gettimeofday() function which is missing");
      goto err;
#endif /* ENABLE_FEATURE_SHAPER */
    }
  else if (streq (p[0], "port") && p[1])
    {
      VERIFY_PERMISSION (OPT_P_GENERAL|OPT_P_CONNECTION);
      options->ce.local_port = options->ce.remote_port = p[1];
    }
  else if (streq (p[0], "lport") && p[1])
    {
      VERIFY_PERMISSION (OPT_P_GENERAL|OPT_P_CONNECTION);
      options->ce.local_port_defined = true;
      options->ce.local_port = p[1];
    }
  else if (streq (p[0], "rport") && p[1])
    {
      VERIFY_PERMISSION (OPT_P_GENERAL|OPT_P_CONNECTION);
      options->ce.remote_port = p[1];
    }
  else if (streq (p[0], "bind"))
    {
      VERIFY_PERMISSION (OPT_P_GENERAL|OPT_P_CONNECTION);
      options->ce.bind_defined = true;
    }
  else if (streq (p[0], "nobind"))
    {
      VERIFY_PERMISSION (OPT_P_GENERAL|OPT_P_CONNECTION);
      options->ce.bind_local = false;
    }
  else if (streq (p[0], "fast-io"))
    {
      VERIFY_PERMISSION (OPT_P_GENERAL);
      options->fast_io = true;
    }
  else if (streq (p[0], "inactive") && p[1])
    {
      VERIFY_PERMISSION (OPT_P_TIMER);
      options->inactivity_timeout = positive_atoi (p[1]);
      if (p[2])
	options->inactivity_minimum_bytes = positive_atoi (p[2]);
    }
  else if (streq (p[0], "proto") && p[1])
    {
      int proto;
      sa_family_t af;
      VERIFY_PERMISSION (OPT_P_GENERAL|OPT_P_CONNECTION);
      proto = ascii2proto (p[1]);
      af = ascii2af(p[1]);
      if (proto < 0)
	{
	  msg (msglevel, "Bad protocol: '%s'.  Allowed protocols with --proto option: %s",
	       p[1],
	       proto2ascii_all (&gc));
	  goto err;
	}
      options->ce.proto = proto;
      options->ce.af = af;
    }
  else if (streq (p[0], "proto-force") && p[1])
    {
      int proto_force;
      VERIFY_PERMISSION (OPT_P_GENERAL);
      proto_force = ascii2proto (p[1]);
      if (proto_force < 0)
	{
	  msg (msglevel, "Bad --proto-force protocol: '%s'", p[1]);
	  goto err;
	}
      options->proto_force = proto_force;
    }
#ifdef ENABLE_HTTP_PROXY
  else if (streq (p[0], "http-proxy") && p[1])
    {
      struct http_proxy_options *ho;

      VERIFY_PERMISSION (OPT_P_GENERAL|OPT_P_CONNECTION);

      {
	if (!p[2])
	  {
	    msg (msglevel, "http-proxy port number not defined");
	    goto err;
	  }
	
	ho = init_http_proxy_options_once (&options->ce.http_proxy_options, &options->gc);
	
	ho->server = p[1];
	ho->port = p[2];
      }

      if (p[3])
	{
	  /* auto -- try to figure out proxy addr, port, and type automatically */
	  /* semiauto -- given proxy addr:port, try to figure out type automatically */
	  /* (auto|semiauto)-nct -- disable proxy auth cleartext protocols (i.e. basic auth) */
	  if (streq (p[3], "auto"))
	    ho->auth_retry = PAR_ALL;
	  else if (streq (p[3], "auto-nct"))
	    ho->auth_retry = PAR_NCT;
	  else
	    {
	      ho->auth_method_string = "basic";
	      ho->auth_file = p[3];

	      if (p[4])
		{
		  ho->auth_method_string = p[4];
		}
	    }
	}
      else
	{
	  ho->auth_method_string = "none";
	}
    }
  else if (streq (p[0], "http-proxy-retry"))
    {
      struct http_proxy_options *ho;
      VERIFY_PERMISSION (OPT_P_GENERAL|OPT_P_CONNECTION);
      ho = init_http_proxy_options_once (&options->ce.http_proxy_options, &options->gc);
      ho->retry = true;
    }
  else if (streq (p[0], "http-proxy-timeout") && p[1])
    {
      struct http_proxy_options *ho;

      VERIFY_PERMISSION (OPT_P_GENERAL|OPT_P_CONNECTION);
      ho = init_http_proxy_options_once (&options->ce.http_proxy_options, &options->gc);
      ho->timeout = positive_atoi (p[1]);
    }
  else if (streq (p[0], "http-proxy-option") && p[1])
    {
      struct http_proxy_options *ho;

      VERIFY_PERMISSION (OPT_P_GENERAL|OPT_P_CONNECTION);
      ho = init_http_proxy_options_once (&options->ce.http_proxy_options, &options->gc);

      if (streq (p[1], "VERSION") && p[2])
	{
	  ho->http_version = p[2];
	}
      else if (streq (p[1], "AGENT") && p[2])
	{
	  ho->user_agent = p[2];
	}
      else
	{
	  msg (msglevel, "Bad http-proxy-option or missing parameter: '%s'", p[1]);
	}
    }
#endif
#ifdef ENABLE_SOCKS
  else if (streq (p[0], "socks-proxy") && p[1])
    {
      VERIFY_PERMISSION (OPT_P_GENERAL|OPT_P_CONNECTION);

      if (p[2])
        {
          options->ce.socks_proxy_port = p[2];
	}
      else
	{
	  options->ce.socks_proxy_port = "1080";
	}
      options->ce.socks_proxy_server = p[1];
      options->ce.socks_proxy_authfile = p[3]; /* might be NULL */
    }
  else if (streq (p[0], "socks-proxy-retry"))
    {
      VERIFY_PERMISSION (OPT_P_GENERAL|OPT_P_CONNECTION);
      options->ce.socks_proxy_retry = true;
    }
#endif
  else if (streq (p[0], "keepalive") && p[1] && p[2])
    {
      VERIFY_PERMISSION (OPT_P_GENERAL);
      options->keepalive_ping = atoi (p[1]);
      options->keepalive_timeout = atoi (p[2]);
    }
  else if (streq (p[0], "ping") && p[1])
    {
      VERIFY_PERMISSION (OPT_P_TIMER);
      options->ping_send_timeout = positive_atoi (p[1]);
    }
  else if (streq (p[0], "ping-exit") && p[1])
    {
      VERIFY_PERMISSION (OPT_P_TIMER);
      options->ping_rec_timeout = positive_atoi (p[1]);
      options->ping_rec_timeout_action = PING_EXIT;
    }
  else if (streq (p[0], "ping-restart") && p[1])
    {
      VERIFY_PERMISSION (OPT_P_TIMER);
      options->ping_rec_timeout = positive_atoi (p[1]);
      options->ping_rec_timeout_action = PING_RESTART;
    }
  else if (streq (p[0], "ping-timer-rem"))
    {
      VERIFY_PERMISSION (OPT_P_TIMER);
      options->ping_timer_remote = true;
    }
#ifdef ENABLE_OCC
  else if (streq (p[0], "explicit-exit-notify"))
    {
      VERIFY_PERMISSION (OPT_P_GENERAL|OPT_P_CONNECTION);
/*      VERIFY_PERMISSION (OPT_P_EXPLICIT_NOTIFY); */
      if (p[1])
	{
	  options->ce.explicit_exit_notification = positive_atoi (p[1]);
	}
      else
	{
	  options->ce.explicit_exit_notification = 1;
	}
    }
#endif
  else if (streq (p[0], "persist-tun"))
    {
      VERIFY_PERMISSION (OPT_P_PERSIST);
      options->persist_tun = true;
    }
  else if (streq (p[0], "persist-key"))
    {
      VERIFY_PERMISSION (OPT_P_PERSIST);
      options->persist_key = true;
    }
  else if (streq (p[0], "persist-local-ip"))
    {
      VERIFY_PERMISSION (OPT_P_PERSIST_IP);
      options->persist_local_ip = true;
    }
  else if (streq (p[0], "persist-remote-ip"))
    {
      VERIFY_PERMISSION (OPT_P_PERSIST_IP);
      options->persist_remote_ip = true;
    }
#ifdef ENABLE_CLIENT_NAT
  else if (streq (p[0], "client-nat") && p[1] && p[2] && p[3] && p[4])
    {
      VERIFY_PERMISSION (OPT_P_ROUTE);
      cnol_check_alloc (options);
      add_client_nat_to_option_list(options->client_nat, p[1], p[2], p[3], p[4], msglevel);
    }
#endif
  else if (streq (p[0], "route") && p[1])
    {
      VERIFY_PERMISSION (OPT_P_ROUTE);
      rol_check_alloc (options);
      if (pull_mode)
	{
	  if (!ip_or_dns_addr_safe (p[1], options->allow_pull_fqdn) && !is_special_addr (p[1])) /* FQDN -- may be DNS name */
	    {
	      msg (msglevel, "route parameter network/IP '%s' must be a valid address", p[1]);
	      goto err;
	    }
	  if (p[2] && !ip_addr_dotted_quad_safe (p[2])) /* FQDN -- must be IP address */
	    {
	      msg (msglevel, "route parameter netmask '%s' must be an IP address", p[2]);
	      goto err;
	    }
	  if (p[3] && !ip_or_dns_addr_safe (p[3], options->allow_pull_fqdn) && !is_special_addr (p[3])) /* FQDN -- may be DNS name */
	    {
	      msg (msglevel, "route parameter gateway '%s' must be a valid address", p[3]);
	      goto err;
	    }
	}
      add_route_to_option_list (options->routes, p[1], p[2], p[3], p[4]);
    }
  else if (streq (p[0], "route-ipv6") && p[1])
    {
      VERIFY_PERMISSION (OPT_P_ROUTE);
      rol6_check_alloc (options);
      if (pull_mode)
	{
	  if (!ipv6_addr_safe_hexplusbits (p[1]))
	    {
	      msg (msglevel, "route-ipv6 parameter network/IP '%s' must be a valid address", p[1]);
	      goto err;
	    }
	  if (p[2] && !ipv6_addr_safe (p[2]))
	    {
	      msg (msglevel, "route-ipv6 parameter gateway '%s' must be a valid address", p[2]);
	      goto err;
	    }
	  /* p[3] is metric, if present */
	}
      add_route_ipv6_to_option_list (options->routes_ipv6, p[1], p[2], p[3]);
    }
  else if (streq (p[0], "max-routes") && p[1])
    {
      int max_routes;

      VERIFY_PERMISSION (OPT_P_GENERAL);
      max_routes = atoi (p[1]);
      if (max_routes < 0 || max_routes > 100000000)
	{
	  msg (msglevel, "--max-routes parameter is out of range");
	  goto err;
	}
      if (options->routes || options->routes_ipv6)
        {
          msg (msglevel, "--max-routes must to be specifed before any route/route-ipv6/redirect-gateway option");
          goto err;
        }
      options->max_routes = max_routes;
    }
  else if (streq (p[0], "route-gateway") && p[1])
    {
      VERIFY_PERMISSION (OPT_P_ROUTE_EXTRAS);
      if (streq (p[1], "dhcp"))
	{
	  options->route_gateway_via_dhcp = true;
	}
      else
	{
	  if (ip_or_dns_addr_safe (p[1], options->allow_pull_fqdn) || is_special_addr (p[1])) /* FQDN -- may be DNS name */
	    {
	      options->route_default_gateway = p[1];
	    }
	  else
	    {
	      msg (msglevel, "route-gateway parm '%s' must be a valid address", p[1]);
	      goto err;
	    }
	}
    }
  else if (streq (p[0], "route-metric") && p[1])
    {
      VERIFY_PERMISSION (OPT_P_ROUTE);
      options->route_default_metric = positive_atoi (p[1]);
    }
  else if (streq (p[0], "route-delay"))
    {
      VERIFY_PERMISSION (OPT_P_ROUTE_EXTRAS);
      options->route_delay_defined = true;
      if (p[1])
	{
	  options->route_delay = positive_atoi (p[1]);
	  if (p[2])
	    {
	      options->route_delay_window = positive_atoi (p[2]);
	    }
	}
      else
	{
	  options->route_delay = 0;
	}
    }
  else if (streq (p[0], "route-up") && p[1])
    {
      VERIFY_PERMISSION (OPT_P_SCRIPT);
      if (!no_more_than_n_args (msglevel, p, 2, NM_QUOTE_HINT))
	goto err;
      warn_multiple_script (options->route_script, "route-up");
      options->route_script = p[1];
    }
  else if (streq (p[0], "route-pre-down") && p[1])
    {
      VERIFY_PERMISSION (OPT_P_SCRIPT);
      if (!no_more_than_n_args (msglevel, p, 2, NM_QUOTE_HINT))
	goto err;
      warn_multiple_script (options->route_predown_script, "route-pre-down");
      options->route_predown_script = p[1];
    }
  else if (streq (p[0], "route-noexec"))
    {
      VERIFY_PERMISSION (OPT_P_SCRIPT);
      options->route_noexec = true;
    }
  else if (streq (p[0], "route-nopull"))
    {
      VERIFY_PERMISSION (OPT_P_GENERAL);
      options->route_nopull = true;
    }
  else if (streq (p[0], "allow-pull-fqdn"))
    {
      VERIFY_PERMISSION (OPT_P_GENERAL);
      options->allow_pull_fqdn = true;
    }
  else if (streq (p[0], "redirect-gateway") || streq (p[0], "redirect-private"))
    {
      int j;
      VERIFY_PERMISSION (OPT_P_ROUTE);
      rol_check_alloc (options);
      if (streq (p[0], "redirect-gateway"))
	options->routes->flags |= RG_REROUTE_GW;
      for (j = 1; j < MAX_PARMS && p[j] != NULL; ++j)
	{
	  if (streq (p[j], "local"))
	    options->routes->flags |= RG_LOCAL;
	  else if (streq (p[j], "autolocal"))
	    options->routes->flags |= RG_AUTO_LOCAL;
	  else if (streq (p[j], "def1"))
	    options->routes->flags |= RG_DEF1;
	  else if (streq (p[j], "bypass-dhcp"))
	    options->routes->flags |= RG_BYPASS_DHCP;
	  else if (streq (p[j], "bypass-dns"))
	    options->routes->flags |= RG_BYPASS_DNS;
	  else if (streq (p[j], "block-local"))
	    options->routes->flags |= RG_BLOCK_LOCAL;
	  else
	    {
	      msg (msglevel, "unknown --%s flag: %s", p[0], p[j]);
	      goto err;
	    }
	}
      options->routes->flags |= RG_ENABLE;
    }
  else if (streq (p[0], "remote-random-hostname"))
    {
      VERIFY_PERMISSION (OPT_P_GENERAL);
      options->sockflags |= SF_HOST_RANDOMIZE;
    }
  else if (streq (p[0], "setenv") && p[1])
    {
      VERIFY_PERMISSION (OPT_P_GENERAL);
      if (streq (p[1], "REMOTE_RANDOM_HOSTNAME"))
	{
	  options->sockflags |= SF_HOST_RANDOMIZE;
	}
      else if (streq (p[1], "GENERIC_CONFIG"))
	{
	  msg (msglevel, "this is a generic configuration and cannot directly be used");
	  goto err;
	}
#ifdef ENABLE_PUSH_PEER_INFO
      else if (streq (p[1], "PUSH_PEER_INFO"))
	{
	  options->push_peer_info = true;
	}
#endif
#if P2MP
      else if (streq (p[1], "SERVER_POLL_TIMEOUT") && p[2])
	{
	  options->server_poll_timeout = positive_atoi(p[2]);
	}
#endif
      else
	{
	  if (streq (p[1], "FORWARD_COMPATIBLE") && p[2] && streq (p[2], "1"))
	    {
	      options->forward_compatible = true;
	      msglevel_fc = msglevel_forward_compatible (options, msglevel);
	    }
	  setenv_str (es, p[1], p[2] ? p[2] : "");
	}
    }
  else if (streq (p[0], "setenv-safe") && p[1])
    {
      VERIFY_PERMISSION (OPT_P_SETENV);
      setenv_str_safe (es, p[1], p[2] ? p[2] : "");
    }
  else if (streq (p[0], "script-security") && p[1])
    {
      VERIFY_PERMISSION (OPT_P_GENERAL);
      script_security = atoi (p[1]);
    }
  else if (streq (p[0], "mssfix"))
    {
      VERIFY_PERMISSION (OPT_P_GENERAL|OPT_P_CONNECTION);
      if (p[1])
	{
	  options->ce.mssfix = positive_atoi (p[1]);
	}
      else
	options->ce.mssfix_default = true;

    }
#ifdef ENABLE_OCC
  else if (streq (p[0], "disable-occ"))
    {
      VERIFY_PERMISSION (OPT_P_GENERAL);
      options->occ = false;
    }
#endif
#if P2MP
#if P2MP_SERVER
  else if (streq (p[0], "server") && p[1] && p[2])
    {
      const int lev = M_WARN;
      bool error = false;
      in_addr_t network, netmask;

      VERIFY_PERMISSION (OPT_P_GENERAL);
      network = get_ip_addr (p[1], lev, &error);
      netmask = get_ip_addr (p[2], lev, &error);
      if (error || !network || !netmask)
	{
	  msg (msglevel, "error parsing --server parameters");
	  goto err;
	}
      options->server_defined = true;
      options->server_network = network;
      options->server_netmask = netmask;

      if (p[3])
	{
	  if (streq (p[3], "nopool"))
	    options->server_flags |= SF_NOPOOL;
	  else
	    {
	      msg (msglevel, "error parsing --server: %s is not a recognized flag", p[3]);
	      goto err;
	    }
	}
    }
  else if (streq (p[0], "server-ipv6") && p[1] )
    {
      const int lev = M_WARN;
      struct in6_addr network;
      unsigned int netbits = 0;

      VERIFY_PERMISSION (OPT_P_GENERAL);
      if ( ! get_ipv6_addr (p[1], &network, &netbits, NULL, lev) )
	{
	  msg (msglevel, "error parsing --server-ipv6 parameter");
	  goto err;
	}
      if ( netbits < 64 || netbits > 112 )
	{
	  msg( msglevel, "--server-ipv6 settings: only /64../112 supported right now (not /%d)", netbits );
	  goto err;
	}
      options->server_ipv6_defined = true;
      options->server_network_ipv6 = network;
      options->server_netbits_ipv6 = netbits;

      if (p[2])		/* no "nopool" options or similar for IPv6 */
	{
	  msg (msglevel, "error parsing --server-ipv6: %s is not a recognized flag", p[3]);
	  goto err;
	}
    }
  else if (streq (p[0], "server-bridge") && p[1] && p[2] && p[3] && p[4])
    {
      const int lev = M_WARN;
      bool error = false;
      in_addr_t ip, netmask, pool_start, pool_end;

      VERIFY_PERMISSION (OPT_P_GENERAL);
      ip = get_ip_addr (p[1], lev, &error);
      netmask = get_ip_addr (p[2], lev, &error);
      pool_start = get_ip_addr (p[3], lev, &error);
      pool_end = get_ip_addr (p[4], lev, &error);
      if (error || !ip || !netmask || !pool_start || !pool_end)
	{
	  msg (msglevel, "error parsing --server-bridge parameters");
	  goto err;
	}
      options->server_bridge_defined = true;
      options->server_bridge_ip = ip;
      options->server_bridge_netmask = netmask;
      options->server_bridge_pool_start = pool_start;
      options->server_bridge_pool_end = pool_end;
    }
  else if (streq (p[0], "server-bridge") && p[1] && streq (p[1], "nogw"))
    {
      VERIFY_PERMISSION (OPT_P_GENERAL);
      options->server_bridge_proxy_dhcp = true;
      options->server_flags |= SF_NO_PUSH_ROUTE_GATEWAY;
    }
  else if (streq (p[0], "server-bridge") && !p[1])
    {
      VERIFY_PERMISSION (OPT_P_GENERAL);
      options->server_bridge_proxy_dhcp = true;
    }
  else if (streq (p[0], "push") && p[1])
    {
      VERIFY_PERMISSION (OPT_P_PUSH);
      push_options (options, &p[1], msglevel, &options->gc);
    }
  else if (streq (p[0], "push-reset"))
    {
      VERIFY_PERMISSION (OPT_P_INSTANCE);
      push_reset (options);
    }
  else if (streq (p[0], "ifconfig-pool") && p[1] && p[2])
    {
      const int lev = M_WARN;
      bool error = false;
      in_addr_t start, end, netmask=0;

      VERIFY_PERMISSION (OPT_P_GENERAL);
      start = get_ip_addr (p[1], lev, &error);
      end = get_ip_addr (p[2], lev, &error);
      if (p[3])
	{
	  netmask = get_ip_addr (p[3], lev, &error);
	}
      if (error)
	{
	  msg (msglevel, "error parsing --ifconfig-pool parameters");
	  goto err;
	}
      if (!ifconfig_pool_verify_range (msglevel, start, end))
	goto err;

      options->ifconfig_pool_defined = true;
      options->ifconfig_pool_start = start;
      options->ifconfig_pool_end = end;
      if (netmask)
	options->ifconfig_pool_netmask = netmask;
    }
  else if (streq (p[0], "ifconfig-pool-persist") && p[1])
    {
      VERIFY_PERMISSION (OPT_P_GENERAL);
      options->ifconfig_pool_persist_filename = p[1];
      if (p[2])
	{
	  options->ifconfig_pool_persist_refresh_freq = positive_atoi (p[2]);
	}
    }
  else if (streq (p[0], "ifconfig-pool-linear"))
    {
      VERIFY_PERMISSION (OPT_P_GENERAL);
      options->topology = TOP_P2P;
    }
  else if (streq (p[0], "ifconfig-ipv6-pool") && p[1] )
    {
      const int lev = M_WARN;
      struct in6_addr network;
      unsigned int netbits = 0;

      VERIFY_PERMISSION (OPT_P_GENERAL);
      if ( ! get_ipv6_addr (p[1], &network, &netbits, NULL, lev ) )
	{
	  msg (msglevel, "error parsing --ifconfig-ipv6-pool parameters");
	  goto err;
	}
      if ( netbits != 64 )
	{
	  msg( msglevel, "--ifconfig-ipv6-pool settings: only /64 supported right now (not /%d)", netbits );
	  goto err;
	}

      options->ifconfig_ipv6_pool_defined = true;
      options->ifconfig_ipv6_pool_base = network;
      options->ifconfig_ipv6_pool_netbits = netbits;
    }
  else if (streq (p[0], "hash-size") && p[1] && p[2])
    {
      int real, virtual;

      VERIFY_PERMISSION (OPT_P_GENERAL);
      real = atoi (p[1]);
      virtual = atoi (p[2]);
      if (real < 1 || virtual < 1)
	{
	  msg (msglevel, "--hash-size sizes must be >= 1 (preferably a power of 2)");
	  goto err;
	}
      options->real_hash_size = real;
      options->virtual_hash_size = real;
    }
  else if (streq (p[0], "connect-freq") && p[1] && p[2])
    {
      int cf_max, cf_per;

      VERIFY_PERMISSION (OPT_P_GENERAL);
      cf_max = atoi (p[1]);
      cf_per = atoi (p[2]);
      if (cf_max < 0 || cf_per < 0)
	{
	  msg (msglevel, "--connect-freq parms must be > 0");
	  goto err;
	}
      options->cf_max = cf_max;
      options->cf_per = cf_per;
    }
  else if (streq (p[0], "max-clients") && p[1])
    {
      int max_clients;

      VERIFY_PERMISSION (OPT_P_GENERAL);
      max_clients = atoi (p[1]);
      if (max_clients < 0)
	{
	  msg (msglevel, "--max-clients must be at least 1");
	  goto err;
	}
      options->max_clients = max_clients;
    }
  else if (streq (p[0], "max-routes-per-client") && p[1])
    {
      VERIFY_PERMISSION (OPT_P_INHERIT);
      options->max_routes_per_client = max_int (atoi (p[1]), 1);
    }
  else if (streq (p[0], "client-cert-not-required"))
    {
      VERIFY_PERMISSION (OPT_P_GENERAL);
      options->ssl_flags |= SSLF_CLIENT_CERT_NOT_REQUIRED;
    }
  else if (streq (p[0], "username-as-common-name"))
    {
      VERIFY_PERMISSION (OPT_P_GENERAL);
      options->ssl_flags |= SSLF_USERNAME_AS_COMMON_NAME;
    }
  else if (streq (p[0], "auth-user-pass-optional"))
    {
      VERIFY_PERMISSION (OPT_P_GENERAL);
      options->ssl_flags |= SSLF_AUTH_USER_PASS_OPTIONAL;
    }
  else if (streq (p[0], "compat-names"))
    {
      VERIFY_PERMISSION (OPT_P_GENERAL);
      compat_flag (COMPAT_FLAG_SET | COMPAT_NAMES);
      if (p[1] && streq (p[1], "no-remapping"))
        compat_flag (COMPAT_FLAG_SET | COMPAT_NO_NAME_REMAPPING);
    }
  else if (streq (p[0], "opt-verify"))
    {
      VERIFY_PERMISSION (OPT_P_GENERAL);
      options->ssl_flags |= SSLF_OPT_VERIFY;
    }
  else if (streq (p[0], "auth-user-pass-verify") && p[1])
    {
      VERIFY_PERMISSION (OPT_P_SCRIPT);
      if (!no_more_than_n_args (msglevel, p, 3, NM_QUOTE_HINT))
	goto err;
      if (p[2])
	{
	  if (streq (p[2], "via-env"))
	    options->auth_user_pass_verify_script_via_file = false;
	  else if (streq (p[2], "via-file"))
	    options->auth_user_pass_verify_script_via_file = true;
	  else
	    {
	      msg (msglevel, "second parm to --auth-user-pass-verify must be 'via-env' or 'via-file'");
	      goto err;
	    }
	}
      else
	{
	  msg (msglevel, "--auth-user-pass-verify requires a second parameter ('via-env' or 'via-file')");
	  goto err;
	}
      warn_multiple_script (options->auth_user_pass_verify_script, "auth-user-pass-verify");
      options->auth_user_pass_verify_script = p[1];
    }
  else if (streq (p[0], "client-connect") && p[1])
    {
      VERIFY_PERMISSION (OPT_P_SCRIPT);
      if (!no_more_than_n_args (msglevel, p, 2, NM_QUOTE_HINT))
	goto err;
      warn_multiple_script (options->client_connect_script, "client-connect");
      options->client_connect_script = p[1];
    }
  else if (streq (p[0], "client-disconnect") && p[1])
    {
      VERIFY_PERMISSION (OPT_P_SCRIPT);
      if (!no_more_than_n_args (msglevel, p, 2, NM_QUOTE_HINT))
	goto err;
      warn_multiple_script (options->client_disconnect_script, "client-disconnect");
      options->client_disconnect_script = p[1];
    }
  else if (streq (p[0], "learn-address") && p[1])
    {
      VERIFY_PERMISSION (OPT_P_SCRIPT);
      if (!no_more_than_n_args (msglevel, p, 2, NM_QUOTE_HINT))
	goto err;
      warn_multiple_script (options->learn_address_script, "learn-address");
      options->learn_address_script = p[1];
    }
  else if (streq (p[0], "tmp-dir") && p[1])
    {
      VERIFY_PERMISSION (OPT_P_GENERAL);
      options->tmp_dir = p[1];
    }
  else if (streq (p[0], "client-config-dir") && p[1])
    {
      VERIFY_PERMISSION (OPT_P_GENERAL);
      options->client_config_dir = p[1];
    }
  else if (streq (p[0], "ccd-exclusive"))
    {
      VERIFY_PERMISSION (OPT_P_GENERAL);
      options->ccd_exclusive = true;
    }
  else if (streq (p[0], "bcast-buffers") && p[1])
    {
      int n_bcast_buf;

      VERIFY_PERMISSION (OPT_P_GENERAL);
      n_bcast_buf = atoi (p[1]);
      if (n_bcast_buf < 1)
	msg (msglevel, "--bcast-buffers parameter must be > 0");
      options->n_bcast_buf = n_bcast_buf;
    }
  else if (streq (p[0], "tcp-queue-limit") && p[1])
    {
      int tcp_queue_limit;

      VERIFY_PERMISSION (OPT_P_GENERAL);
      tcp_queue_limit = atoi (p[1]);
      if (tcp_queue_limit < 1)
	msg (msglevel, "--tcp-queue-limit parameter must be > 0");
      options->tcp_queue_limit = tcp_queue_limit;
    }
#if PORT_SHARE
  else if (streq (p[0], "port-share") && p[1] && p[2])
    {
      VERIFY_PERMISSION (OPT_P_GENERAL);
      options->port_share_host = p[1];
      options->port_share_port = p[2];
      options->port_share_journal_dir = p[3];
    }
#endif
  else if (streq (p[0], "client-to-client"))
    {
      VERIFY_PERMISSION (OPT_P_GENERAL);
      options->enable_c2c = true;
    }
  else if (streq (p[0], "duplicate-cn"))
    {
      VERIFY_PERMISSION (OPT_P_GENERAL);
      options->duplicate_cn = true;
    }
  else if (streq (p[0], "iroute") && p[1])
    {
      const char *netmask = NULL;

      VERIFY_PERMISSION (OPT_P_INSTANCE);
      if (p[2])
	{
	  netmask = p[2];
	}
      option_iroute (options, p[1], netmask, msglevel);
    }
  else if (streq (p[0], "iroute-ipv6") && p[1])
    {
      VERIFY_PERMISSION (OPT_P_INSTANCE);
      option_iroute_ipv6 (options, p[1], msglevel);
    }
  else if (streq (p[0], "ifconfig-push") && p[1] && p[2])
    {
      in_addr_t local, remote_netmask;

      VERIFY_PERMISSION (OPT_P_INSTANCE);
      local = getaddr (GETADDR_HOST_ORDER|GETADDR_RESOLVE, p[1], 0, NULL, NULL);
      remote_netmask = getaddr (GETADDR_HOST_ORDER|GETADDR_RESOLVE, p[2], 0, NULL, NULL);
      if (local && remote_netmask)
	{
	  options->push_ifconfig_defined = true;
	  options->push_ifconfig_local = local;
	  options->push_ifconfig_remote_netmask = remote_netmask;
#ifdef ENABLE_CLIENT_NAT
	  if (p[3])
	    options->push_ifconfig_local_alias = getaddr (GETADDR_HOST_ORDER|GETADDR_RESOLVE, p[3], 0, NULL, NULL);
#endif
	}
      else
	{
	  msg (msglevel, "cannot parse --ifconfig-push addresses");
	  goto err;
	}
    }
  else if (streq (p[0], "ifconfig-push-constraint") && p[1] && p[2])
    {
      in_addr_t network, netmask;

      VERIFY_PERMISSION (OPT_P_GENERAL);
      network = getaddr (GETADDR_HOST_ORDER|GETADDR_RESOLVE, p[1], 0, NULL, NULL);
      netmask = getaddr (GETADDR_HOST_ORDER, p[2], 0, NULL, NULL);
      if (network && netmask)
	{
	  options->push_ifconfig_constraint_defined = true;
	  options->push_ifconfig_constraint_network = network;
	  options->push_ifconfig_constraint_netmask = netmask;
	}
      else
	{
	  msg (msglevel, "cannot parse --ifconfig-push-constraint addresses");
	  goto err;
	}
    }
  else if (streq (p[0], "ifconfig-ipv6-push") && p[1] )
    {
      struct in6_addr local, remote;
      unsigned int netbits;

      VERIFY_PERMISSION (OPT_P_INSTANCE);

      if ( ! get_ipv6_addr( p[1], &local, &netbits, NULL, msglevel ) )
	{
	  msg (msglevel, "cannot parse --ifconfig-ipv6-push addresses");
	  goto err;
	}

      if ( p[2] )
	{
	  if ( !get_ipv6_addr( p[2], &remote, NULL, NULL, msglevel ) )
	    {
	      msg( msglevel, "cannot parse --ifconfig-ipv6-push addresses");
	      goto err;
	    }
	}
      else
	{
	  if ( ! options->ifconfig_ipv6_local ||
	       ! get_ipv6_addr( options->ifconfig_ipv6_local, &remote, 
				NULL, NULL, msglevel ) )
	    {
	      msg( msglevel, "second argument to --ifconfig-ipv6-push missing and no global --ifconfig-ipv6 address set");
	      goto err;
	    }
	}

      options->push_ifconfig_ipv6_defined = true;
      options->push_ifconfig_ipv6_local = local;
      options->push_ifconfig_ipv6_netbits = netbits;
      options->push_ifconfig_ipv6_remote = remote;
    }
  else if (streq (p[0], "disable"))
    {
      VERIFY_PERMISSION (OPT_P_INSTANCE);
      options->disable = true;
    }
  else if (streq (p[0], "tcp-nodelay"))
    {
      VERIFY_PERMISSION (OPT_P_GENERAL);
      options->server_flags |= SF_TCP_NODELAY_HELPER;
    }
  else if (streq (p[0], "stale-routes-check") && p[1])
    {
      int ageing_time, check_interval;

      VERIFY_PERMISSION (OPT_P_GENERAL);
      ageing_time = atoi (p[1]);
      if (p[2])
        check_interval = atoi (p[2]);
      else
        check_interval = ageing_time;

      if (ageing_time < 1 || check_interval < 1)
        {
        msg (msglevel, "--stale-routes-check aging time and check interval must be >= 1");
        goto err;
        }
      options->stale_routes_ageing_time  = ageing_time;
      options->stale_routes_check_interval = check_interval;
    }
#endif /* P2MP_SERVER */

  else if (streq (p[0], "client"))
    {
      VERIFY_PERMISSION (OPT_P_GENERAL);
      options->client = true;
    }
  else if (streq (p[0], "pull"))
    {
      VERIFY_PERMISSION (OPT_P_GENERAL);
      options->pull = true;
    }
  else if (streq (p[0], "push-continuation") && p[1])
    {
      VERIFY_PERMISSION (OPT_P_PULL_MODE);
      options->push_continuation = atoi(p[1]);
    }
  else if (streq (p[0], "server-poll-timeout") && p[1])
    {
      VERIFY_PERMISSION (OPT_P_GENERAL);
      options->server_poll_timeout = positive_atoi(p[1]);
    }
  else if (streq (p[0], "auth-user-pass"))
    {
      VERIFY_PERMISSION (OPT_P_GENERAL);
      if (p[1])
	{
	  options->auth_user_pass_file = p[1];
	}
      else
	options->auth_user_pass_file = "stdin";
    }
  else if (streq (p[0], "auth-retry") && p[1])
    {
      VERIFY_PERMISSION (OPT_P_GENERAL);
      auth_retry_set (msglevel, p[1]);
    }
#ifdef ENABLE_CLIENT_CR
  else if (streq (p[0], "static-challenge") && p[1] && p[2])
    {
      VERIFY_PERMISSION (OPT_P_GENERAL);
      options->sc_info.challenge_text = p[1];
      if (atoi(p[2]))
	options->sc_info.flags |= SC_ECHO;
    }
#endif
#endif
#ifdef WIN32
  else if (streq (p[0], "win-sys") && p[1])
    {
      VERIFY_PERMISSION (OPT_P_GENERAL);
      if (streq (p[1], "env"))
	msg (M_INFO, "NOTE: --win-sys env is default from OpenVPN v2.3.	 "
	     "This entry will now be ignored.  "
	     "Please remove this entry from your configuration file.");
      else
	set_win_sys_path (p[1], es);
    }
  else if (streq (p[0], "route-method") && p[1])
    {
      VERIFY_PERMISSION (OPT_P_ROUTE_EXTRAS);
      if (streq (p[1], "adaptive"))
	options->route_method = ROUTE_METHOD_ADAPTIVE;
      else if (streq (p[1], "ipapi"))
	options->route_method = ROUTE_METHOD_IPAPI;
      else if (streq (p[1], "exe"))
	options->route_method = ROUTE_METHOD_EXE;
      else
	{
	  msg (msglevel, "--route method must be 'adaptive', 'ipapi', or 'exe'");
	  goto err;
	}
    }
  else if (streq (p[0], "ip-win32") && p[1])
    {
      const int index = ascii2ipset (p[1]);
      struct tuntap_options *to = &options->tuntap_options;

      VERIFY_PERMISSION (OPT_P_IPWIN32);

      if (index < 0)
	{
	  msg (msglevel,
	       "Bad --ip-win32 method: '%s'.  Allowed methods: %s",
	       p[1],
	       ipset2ascii_all (&gc));
	  goto err;
	}

      if (index == IPW32_SET_ADAPTIVE)
	options->route_delay_window = IPW32_SET_ADAPTIVE_DELAY_WINDOW;

      if (index == IPW32_SET_DHCP_MASQ)
	{
	  if (p[2])
	    {
	      if (!streq (p[2], "default"))
		{
		  int offset = atoi (p[2]);

		  if (!(offset > -256 && offset < 256))
		    {
		      msg (msglevel, "--ip-win32 dynamic [offset] [lease-time]: offset (%d) must be > -256 and < 256", offset);
		      goto err;
		    }

		  to->dhcp_masq_custom_offset = true;
		  to->dhcp_masq_offset = offset;
		}

	      if (p[3])
		{
		  const int min_lease = 30;
		  int lease_time;
		  lease_time = atoi (p[3]);
		  if (lease_time < min_lease)
		    {
		      msg (msglevel, "--ip-win32 dynamic [offset] [lease-time]: lease time parameter (%d) must be at least %d seconds", lease_time, min_lease);
		      goto err;
		    }
		  to->dhcp_lease_time = lease_time;
		}
	    }
	}
      to->ip_win32_type = index;
      to->ip_win32_defined = true; 
    }
#endif
#if defined(WIN32) || defined(TARGET_ANDROID)
  else if (streq (p[0], "dhcp-option") && p[1])
    {
      struct tuntap_options *o = &options->tuntap_options;
      VERIFY_PERMISSION (OPT_P_IPWIN32);

      if (streq (p[1], "DOMAIN") && p[2])
	{
	  o->domain = p[2];
	}
      else if (streq (p[1], "NBS") && p[2])
	{
	  o->netbios_scope = p[2];
	}
      else if (streq (p[1], "NBT") && p[2])
	{
	  int t;
	  t = atoi (p[2]);
	  if (!(t == 1 || t == 2 || t == 4 || t == 8))
	    {
	      msg (msglevel, "--dhcp-option NBT: parameter (%d) must be 1, 2, 4, or 8", t);
	      goto err;
	    }
	  o->netbios_node_type = t;
	}
      else if (streq (p[1], "DNS") && p[2])
	{
	  dhcp_option_address_parse ("DNS", p[2], o->dns, &o->dns_len, msglevel);
	}
      else if (streq (p[1], "WINS") && p[2])
	{
	  dhcp_option_address_parse ("WINS", p[2], o->wins, &o->wins_len, msglevel);
	}
      else if (streq (p[1], "NTP") && p[2])
	{
	  dhcp_option_address_parse ("NTP", p[2], o->ntp, &o->ntp_len, msglevel);
	}
      else if (streq (p[1], "NBDD") && p[2])
	{
	  dhcp_option_address_parse ("NBDD", p[2], o->nbdd, &o->nbdd_len, msglevel);
	}
      else if (streq (p[1], "DISABLE-NBT"))
	{
	  o->disable_nbt = 1;
	}
      else
	{
	  msg (msglevel, "--dhcp-option: unknown option type '%s' or missing parameter", p[1]);
	  goto err;
	}
      o->dhcp_options = true;
    }
#endif
#ifdef WIN32
  else if (streq (p[0], "show-adapters"))
    {
      VERIFY_PERMISSION (OPT_P_GENERAL);
      show_tap_win_adapters (M_INFO|M_NOPREFIX, M_WARN|M_NOPREFIX);
      openvpn_exit (OPENVPN_EXIT_STATUS_GOOD); /* exit point */
    }
  else if (streq (p[0], "show-net"))
    {
      VERIFY_PERMISSION (OPT_P_GENERAL);
      show_routes (M_INFO|M_NOPREFIX);
      show_adapters (M_INFO|M_NOPREFIX);
      openvpn_exit (OPENVPN_EXIT_STATUS_GOOD); /* exit point */
    }
  else if (streq (p[0], "show-net-up"))
    {
      VERIFY_PERMISSION (OPT_P_UP);
      options->show_net_up = true;
    }
  else if (streq (p[0], "tap-sleep") && p[1])
    {
      int s;
      VERIFY_PERMISSION (OPT_P_IPWIN32);
      s = atoi (p[1]);
      if (s < 0 || s >= 256)
	{
	  msg (msglevel, "--tap-sleep parameter must be between 0 and 255");
	  goto err;
	}
      options->tuntap_options.tap_sleep = s;
    }
  else if (streq (p[0], "dhcp-renew"))
    {
      VERIFY_PERMISSION (OPT_P_IPWIN32);
      options->tuntap_options.dhcp_renew = true;
    }
  else if (streq (p[0], "dhcp-pre-release"))
    {
      VERIFY_PERMISSION (OPT_P_IPWIN32);
      options->tuntap_options.dhcp_pre_release = true;
    }
  else if (streq (p[0], "dhcp-release"))
    {
      VERIFY_PERMISSION (OPT_P_IPWIN32);
      options->tuntap_options.dhcp_release = true;
    }
  else if (streq (p[0], "dhcp-internal") && p[1]) /* standalone method for internal use */
    {
      unsigned int adapter_index;
      VERIFY_PERMISSION (OPT_P_GENERAL);
      set_debug_level (options->verbosity, SDL_CONSTRAIN);
      adapter_index = atou (p[1]);
      sleep (options->tuntap_options.tap_sleep);
      if (options->tuntap_options.dhcp_pre_release)
	dhcp_release_by_adapter_index (adapter_index);
      if (options->tuntap_options.dhcp_renew)
	dhcp_renew_by_adapter_index (adapter_index);
      openvpn_exit (OPENVPN_EXIT_STATUS_GOOD); /* exit point */
    }
  else if (streq (p[0], "register-dns"))
    {
      VERIFY_PERMISSION (OPT_P_IPWIN32);
      options->tuntap_options.register_dns = true;
    }
  else if (streq (p[0], "rdns-internal"))
     /* standalone method for internal use
      *
      * (if --register-dns is set, openvpn needs to call itself in a
      *  sub-process to execute the required functions in a non-blocking
      *  way, and uses --rdns-internal to signal that to itself)
      */
    {
      VERIFY_PERMISSION (OPT_P_GENERAL);
      set_debug_level (options->verbosity, SDL_CONSTRAIN);
      if (options->tuntap_options.register_dns)
	ipconfig_register_dns (NULL);
      openvpn_exit (OPENVPN_EXIT_STATUS_GOOD); /* exit point */
    }
  else if (streq (p[0], "show-valid-subnets"))
    {
      VERIFY_PERMISSION (OPT_P_GENERAL);
      show_valid_win32_tun_subnets ();
      openvpn_exit (OPENVPN_EXIT_STATUS_GOOD); /* exit point */
    }
  else if (streq (p[0], "pause-exit"))
    {
      VERIFY_PERMISSION (OPT_P_GENERAL);
      set_pause_exit_win32 ();
    }
  else if (streq (p[0], "service") && p[1])
    {
      VERIFY_PERMISSION (OPT_P_GENERAL);
      options->exit_event_name = p[1];
      if (p[2])
	{
	  options->exit_event_initial_state = (atoi(p[2]) != 0);
	}
    }
  else if (streq (p[0], "allow-nonadmin"))
    {
      VERIFY_PERMISSION (OPT_P_GENERAL);
      tap_allow_nonadmin_access (p[1]);
      openvpn_exit (OPENVPN_EXIT_STATUS_GOOD); /* exit point */
    }
  else if (streq (p[0], "user") && p[1])
    {
      VERIFY_PERMISSION (OPT_P_GENERAL);
      msg (M_WARN, "NOTE: --user option is not implemented on Windows");
    }
  else if (streq (p[0], "group") && p[1])
    {
      VERIFY_PERMISSION (OPT_P_GENERAL);
      msg (M_WARN, "NOTE: --group option is not implemented on Windows");
    }
#else
  else if (streq (p[0], "user") && p[1])
    {
      VERIFY_PERMISSION (OPT_P_GENERAL);
      options->username = p[1];
    }
  else if (streq (p[0], "group") && p[1])
    {
      VERIFY_PERMISSION (OPT_P_GENERAL);
      options->groupname = p[1];
    }
  else if (streq (p[0], "dhcp-option") && p[1])
    {
      VERIFY_PERMISSION (OPT_P_IPWIN32);
      foreign_option (options, p, 3, es);
    }
  else if (streq (p[0], "route-method") && p[1]) /* ignore when pushed to non-Windows OS */
    {
      VERIFY_PERMISSION (OPT_P_ROUTE_EXTRAS);
    }
#endif
#if PASSTOS_CAPABILITY
  else if (streq (p[0], "passtos"))
    {
      VERIFY_PERMISSION (OPT_P_GENERAL);
      options->passtos = true;
    }
#endif
#ifdef ENABLE_LZO
  else if (streq (p[0], "comp-lzo"))
    {
      VERIFY_PERMISSION (OPT_P_COMP);
      if (p[1])
	{
	  if (streq (p[1], "yes"))
	    options->lzo = LZO_SELECTED|LZO_ON;
	  else if (streq (p[1], "no"))
	    options->lzo = LZO_SELECTED;
	  else if (streq (p[1], "adaptive"))
	    options->lzo = LZO_SELECTED|LZO_ON|LZO_ADAPTIVE;
	  else
	    {
	      msg (msglevel, "bad comp-lzo option: %s -- must be 'yes', 'no', or 'adaptive'", p[1]);
	      goto err;
	    }
	}
      else
	options->lzo = LZO_SELECTED|LZO_ON|LZO_ADAPTIVE;
    }
  else if (streq (p[0], "comp-noadapt"))
    {
      VERIFY_PERMISSION (OPT_P_COMP);
      options->lzo &= ~LZO_ADAPTIVE;
    }
#endif /* ENABLE_LZO */
#ifdef ENABLE_CRYPTO
  else if (streq (p[0], "show-ciphers"))
    {
      VERIFY_PERMISSION (OPT_P_GENERAL);
      options->show_ciphers = true;
    }
  else if (streq (p[0], "show-digests"))
    {
      VERIFY_PERMISSION (OPT_P_GENERAL);
      options->show_digests = true;
    }
  else if (streq (p[0], "show-engines"))
    {
      VERIFY_PERMISSION (OPT_P_GENERAL);
      options->show_engines = true;
    }
  else if (streq (p[0], "key-direction") && p[1])
    {
      int key_direction;

      key_direction = ascii2keydirection (msglevel, p[1]);
      if (key_direction >= 0)
	options->key_direction = key_direction;
      else
	goto err;
    }
  else if (streq (p[0], "secret") && p[1])
    {
      VERIFY_PERMISSION (OPT_P_GENERAL);
      if (streq (p[1], INLINE_FILE_TAG) && p[2])
	{
	  options->shared_secret_file_inline = p[2];
	}
      else
      if (p[2])
	{
	  int key_direction;

	  key_direction = ascii2keydirection (msglevel, p[2]);
	  if (key_direction >= 0)
	    options->key_direction = key_direction;
	  else
	    goto err;
	}
      options->shared_secret_file = p[1];
    }
  else if (streq (p[0], "genkey"))
    {
      VERIFY_PERMISSION (OPT_P_GENERAL);
      options->genkey = true;
    }
  else if (streq (p[0], "auth") && p[1])
    {
      VERIFY_PERMISSION (OPT_P_CRYPTO);
      options->authname_defined = true;
      options->authname = p[1];
      if (streq (options->authname, "none"))
	{
	  options->authname_defined = false;
	  options->authname = NULL;
	}
    }
  else if (streq (p[0], "auth"))
    {
      VERIFY_PERMISSION (OPT_P_CRYPTO);
      options->authname_defined = true;
    }
  else if (streq (p[0], "cipher") && p[1])
    {
      VERIFY_PERMISSION (OPT_P_CRYPTO);
      options->ciphername_defined = true;
      options->ciphername = p[1];
      if (streq (options->ciphername, "none"))
	{
	  options->ciphername_defined = false;
	  options->ciphername = NULL;
	}
    }
  else if (streq (p[0], "cipher"))
    {
      VERIFY_PERMISSION (OPT_P_CRYPTO);
      options->ciphername_defined = true;
    }
  else if (streq (p[0], "prng") && p[1])
    {
      VERIFY_PERMISSION (OPT_P_CRYPTO);
      if (streq (p[1], "none"))
	options->prng_hash = NULL;
      else
	options->prng_hash = p[1];
      if (p[2])
	{
	  const int sl = atoi (p[2]);
	  if (sl >= NONCE_SECRET_LEN_MIN && sl <= NONCE_SECRET_LEN_MAX)
	    {
	      options->prng_nonce_secret_len = sl;
	    }
	  else
	    {
	      msg (msglevel, "prng parameter nonce_secret_len must be between %d and %d",
		   NONCE_SECRET_LEN_MIN, NONCE_SECRET_LEN_MAX);
	      goto err;
	    }
	}
    }
  else if (streq (p[0], "no-replay"))
    {
      VERIFY_PERMISSION (OPT_P_CRYPTO);
      options->replay = false;
    }
  else if (streq (p[0], "replay-window"))
    {
      VERIFY_PERMISSION (OPT_P_CRYPTO);
      if (p[1])
	{
	  int replay_window;

	  replay_window = atoi (p[1]);
	  if (!(MIN_SEQ_BACKTRACK <= replay_window && replay_window <= MAX_SEQ_BACKTRACK))
	    {
	      msg (msglevel, "replay-window window size parameter (%d) must be between %d and %d",
		   replay_window,
		   MIN_SEQ_BACKTRACK,
		   MAX_SEQ_BACKTRACK);
	      goto err;
	    }
	  options->replay_window = replay_window;

	  if (p[2])
	    {
	      int replay_time;

	      replay_time = atoi (p[2]);
	      if (!(MIN_TIME_BACKTRACK <= replay_time && replay_time <= MAX_TIME_BACKTRACK))
		{
		  msg (msglevel, "replay-window time window parameter (%d) must be between %d and %d",
		       replay_time,
		       MIN_TIME_BACKTRACK,
		       MAX_TIME_BACKTRACK);
		  goto err;
		}
	      options->replay_time = replay_time;
	    }
	}
      else
	{
	  msg (msglevel, "replay-window option is missing window size parameter");
	  goto err;
	}
    }
  else if (streq (p[0], "mute-replay-warnings"))
    {
      VERIFY_PERMISSION (OPT_P_CRYPTO);
      options->mute_replay_warnings = true;
    }
  else if (streq (p[0], "no-iv"))
    {
      VERIFY_PERMISSION (OPT_P_CRYPTO);
      options->use_iv = false;
    }
  else if (streq (p[0], "replay-persist") && p[1])
    {
      VERIFY_PERMISSION (OPT_P_GENERAL);
      options->packet_id_file = p[1];
    }
  else if (streq (p[0], "test-crypto"))
    {
      VERIFY_PERMISSION (OPT_P_GENERAL);
      options->test_crypto = true;
    }
#ifndef ENABLE_CRYPTO_POLARSSL
  else if (streq (p[0], "engine"))
    {
      VERIFY_PERMISSION (OPT_P_GENERAL);
      if (p[1])
	{
	  options->engine = p[1];
	}
      else
	options->engine = "auto";
    }  
#endif /* ENABLE_CRYPTO_POLARSSL */
#ifdef HAVE_EVP_CIPHER_CTX_SET_KEY_LENGTH
  else if (streq (p[0], "keysize") && p[1])
    {
      int keysize;

      VERIFY_PERMISSION (OPT_P_CRYPTO);
      keysize = atoi (p[1]) / 8;
      if (keysize < 0 || keysize > MAX_CIPHER_KEY_LENGTH)
	{
	  msg (msglevel, "Bad keysize: %s", p[1]);
	  goto err;
	}
      options->keysize = keysize;
    }
#endif
#ifdef ENABLE_PREDICTION_RESISTANCE
  else if (streq (p[0], "use-prediction-resistance"))
    {
      VERIFY_PERMISSION (OPT_P_GENERAL);
      options->use_prediction_resistance = true;
    }
#endif
#ifdef ENABLE_SSL
  else if (streq (p[0], "show-tls"))
    {
      VERIFY_PERMISSION (OPT_P_GENERAL);
      options->show_tls_ciphers = true;
    }
  else if (streq (p[0], "tls-server"))
    {
      VERIFY_PERMISSION (OPT_P_GENERAL);
      options->tls_server = true;
    }
  else if (streq (p[0], "tls-client"))
    {
      VERIFY_PERMISSION (OPT_P_GENERAL);
      options->tls_client = true;
    }
  else if (streq (p[0], "ca") && p[1])
    {
      VERIFY_PERMISSION (OPT_P_GENERAL);
      options->ca_file = p[1];
      if (streq (p[1], INLINE_FILE_TAG) && p[2])
	{
	  options->ca_file_inline = p[2];
	}
    }
#ifndef ENABLE_CRYPTO_POLARSSL
  else if (streq (p[0], "capath") && p[1])
    {
      VERIFY_PERMISSION (OPT_P_GENERAL);
      options->ca_path = p[1];
    }
#endif /* ENABLE_CRYPTO_POLARSSL */
  else if (streq (p[0], "dh") && p[1])
    {
      VERIFY_PERMISSION (OPT_P_GENERAL);
      options->dh_file = p[1];
      if (streq (p[1], INLINE_FILE_TAG) && p[2])
	{
	  options->dh_file_inline = p[2];
	}
    }
  else if (streq (p[0], "cert") && p[1])
    {
      VERIFY_PERMISSION (OPT_P_GENERAL);
      options->cert_file = p[1];
      if (streq (p[1], INLINE_FILE_TAG) && p[2])
	{
	  options->cert_file_inline = p[2];
	}
    }
  else if (streq (p[0], "extra-certs") && p[1])
    {
      VERIFY_PERMISSION (OPT_P_GENERAL);
      options->extra_certs_file = p[1];
      if (streq (p[1], INLINE_FILE_TAG) && p[2])
	{
	  options->extra_certs_file_inline = p[2];
	}
    }
  else if (streq (p[0], "verify-hash") && p[1])
    {
      VERIFY_PERMISSION (OPT_P_GENERAL);
      options->verify_hash = parse_hash_fingerprint(p[1], SHA_DIGEST_LENGTH, msglevel, &options->gc);
    }
#ifdef ENABLE_CRYPTOAPI
  else if (streq (p[0], "cryptoapicert") && p[1])
    {
      VERIFY_PERMISSION (OPT_P_GENERAL);
      options->cryptoapi_cert = p[1];
    }
#endif
  else if (streq (p[0], "key") && p[1])
    {
      VERIFY_PERMISSION (OPT_P_GENERAL);
      options->priv_key_file = p[1];
      if (streq (p[1], INLINE_FILE_TAG) && p[2])
	{
	  options->priv_key_file_inline = p[2];
	}
    }
#ifndef ENABLE_CRYPTO_POLARSSL
  else if (streq (p[0], "pkcs12") && p[1])
    {
      VERIFY_PERMISSION (OPT_P_GENERAL);
      options->pkcs12_file = p[1];
      if (streq (p[1], INLINE_FILE_TAG) && p[2])
	{
	  options->pkcs12_file_inline = p[2];
	}
    }
#endif /* ENABLE_CRYPTO_POLARSSL */
  else if (streq (p[0], "askpass"))
    {
      VERIFY_PERMISSION (OPT_P_GENERAL);
      if (p[1])
	{
	  options->key_pass_file = p[1];
	}
      else
	options->key_pass_file = "stdin";	
    }
  else if (streq (p[0], "auth-nocache"))
    {
      VERIFY_PERMISSION (OPT_P_GENERAL);
      ssl_set_auth_nocache ();
    }
  else if (streq (p[0], "auth-token") && p[1])
    {
      VERIFY_PERMISSION (OPT_P_ECHO);
      ssl_set_auth_token(p[1]);
#ifdef ENABLE_MANAGEMENT
      if (management)
	management_auth_token (management, p[1]);
#endif
    }
  else if (streq (p[0], "single-session"))
    {
      VERIFY_PERMISSION (OPT_P_GENERAL);
      options->single_session = true;
    }
#ifdef ENABLE_PUSH_PEER_INFO
  else if (streq (p[0], "push-peer-info"))
    {
      VERIFY_PERMISSION (OPT_P_GENERAL);
      options->push_peer_info = true;
    }
#endif
  else if (streq (p[0], "tls-exit"))
    {
      VERIFY_PERMISSION (OPT_P_GENERAL);
      options->tls_exit = true;
    }
  else if (streq (p[0], "tls-cipher") && p[1])
    {
      VERIFY_PERMISSION (OPT_P_GENERAL);
      options->cipher_list = p[1];
    }
  else if (streq (p[0], "crl-verify") && p[1])
    {
      VERIFY_PERMISSION (OPT_P_GENERAL);
      if (p[2] && streq(p[2], "dir"))
	options->ssl_flags |= SSLF_CRL_VERIFY_DIR;
      options->crl_file = p[1];
    }
  else if (streq (p[0], "tls-verify") && p[1])
    {
      VERIFY_PERMISSION (OPT_P_SCRIPT);
      if (!no_more_than_n_args (msglevel, p, 2, NM_QUOTE_HINT))
	goto err;
      warn_multiple_script (options->tls_verify, "tls-verify");
      options->tls_verify = string_substitute (p[1], ',', ' ', &options->gc);
    }
#ifndef ENABLE_CRYPTO_POLARSSL
  else if (streq (p[0], "tls-export-cert") && p[1])
    {
      VERIFY_PERMISSION (OPT_P_GENERAL);
      options->tls_export_cert = p[1];
    }
#endif
  else if (streq (p[0], "tls-remote") && p[1])
    {
      VERIFY_PERMISSION (OPT_P_GENERAL);
      options->tls_remote = p[1];
    }
  else if (streq (p[0], "ns-cert-type") && p[1])
    {
      VERIFY_PERMISSION (OPT_P_GENERAL);
      if (streq (p[1], "server"))
	options->ns_cert_type = NS_CERT_CHECK_SERVER;
      else if (streq (p[1], "client"))
	options->ns_cert_type = NS_CERT_CHECK_CLIENT;
      else
	{
	  msg (msglevel, "--ns-cert-type must be 'client' or 'server'");
	  goto err;
	}
    }
#if OPENSSL_VERSION_NUMBER >= 0x00907000L || ENABLE_CRYPTO_POLARSSL
  else if (streq (p[0], "remote-cert-ku"))
    {
      int j;

      VERIFY_PERMISSION (OPT_P_GENERAL);

      for (j = 1; j < MAX_PARMS && p[j] != NULL; ++j)
	sscanf (p[j], "%x", &(options->remote_cert_ku[j-1]));
    }
  else if (streq (p[0], "remote-cert-eku") && p[1])
    {
      VERIFY_PERMISSION (OPT_P_GENERAL);
      options->remote_cert_eku = p[1];
    }
  else if (streq (p[0], "remote-cert-tls") && p[1])
    {
      VERIFY_PERMISSION (OPT_P_GENERAL);

      if (streq (p[1], "server"))
	{
	  options->remote_cert_ku[0] = 0xa0;
	  options->remote_cert_ku[1] = 0x88;
	  options->remote_cert_eku = "TLS Web Server Authentication";
	}
      else if (streq (p[1], "client"))
	{
	  options->remote_cert_ku[0] = 0x80;
	  options->remote_cert_ku[1] = 0x08;
	  options->remote_cert_ku[2] = 0x88;
	  options->remote_cert_eku = "TLS Web Client Authentication";
	}
      else
	{
	  msg (msglevel, "--remote-cert-tls must be 'client' or 'server'");
	  goto err;
	}
    }
#endif	/* OPENSSL_VERSION_NUMBER */
  else if (streq (p[0], "tls-timeout") && p[1])
    {
      VERIFY_PERMISSION (OPT_P_TLS_PARMS);
      options->tls_timeout = positive_atoi (p[1]);
    }
  else if (streq (p[0], "reneg-bytes") && p[1])
    {
      VERIFY_PERMISSION (OPT_P_TLS_PARMS);
      options->renegotiate_bytes = positive_atoi (p[1]);
    }
  else if (streq (p[0], "reneg-pkts") && p[1])
    {
      VERIFY_PERMISSION (OPT_P_TLS_PARMS);
      options->renegotiate_packets = positive_atoi (p[1]);
    }
  else if (streq (p[0], "reneg-sec") && p[1])
    {
      VERIFY_PERMISSION (OPT_P_TLS_PARMS);
      options->renegotiate_seconds = positive_atoi (p[1]);
    }
  else if (streq (p[0], "hand-window") && p[1])
    {
      VERIFY_PERMISSION (OPT_P_TLS_PARMS);
      options->handshake_window = positive_atoi (p[1]);
    }
  else if (streq (p[0], "tran-window") && p[1])
    {
      VERIFY_PERMISSION (OPT_P_TLS_PARMS);
      options->transition_window = positive_atoi (p[1]);
    }
  else if (streq (p[0], "tls-auth") && p[1])
    {
      VERIFY_PERMISSION (OPT_P_GENERAL);
      if (streq (p[1], INLINE_FILE_TAG) && p[2])
	{
	  options->tls_auth_file_inline = p[2];
	}
      else
      if (p[2])
	{
	  int key_direction;

	  key_direction = ascii2keydirection (msglevel, p[2]);
	  if (key_direction >= 0)
	    options->key_direction = key_direction;
	  else
	    goto err;
	}
      options->tls_auth_file = p[1];
    }
  else if (streq (p[0], "key-method") && p[1])
    {
      int key_method;

      VERIFY_PERMISSION (OPT_P_GENERAL);
      key_method = atoi (p[1]);
      if (key_method < KEY_METHOD_MIN || key_method > KEY_METHOD_MAX)
	{
	  msg (msglevel, "key_method parameter (%d) must be >= %d and <= %d",
	       key_method,
	       KEY_METHOD_MIN,
	       KEY_METHOD_MAX);
	  goto err;
	}
      options->key_method = key_method;
    }
#ifdef ENABLE_X509ALTUSERNAME
  else if (streq (p[0], "x509-username-field") && p[1])
    {
      char *s = p[1];
      VERIFY_PERMISSION (OPT_P_GENERAL);
      if( strncmp ("ext:",s,4) != 0 )
        while ((*s = toupper(*s)) != '\0') s++; /* Uppercase if necessary */
      options->x509_username_field = p[1];
    }
#endif /* ENABLE_X509ALTUSERNAME */
#endif /* ENABLE_SSL */
#endif /* ENABLE_CRYPTO */
#ifdef ENABLE_PKCS11
  else if (streq (p[0], "show-pkcs11-ids") && p[1])
    {
      char *provider =  p[1];
      bool cert_private = (p[2] == NULL ? false : ( atoi (p[2]) != 0 ));

      VERIFY_PERMISSION (OPT_P_GENERAL);

      set_debug_level (options->verbosity, SDL_CONSTRAIN);
      show_pkcs11_ids (provider, cert_private);
      openvpn_exit (OPENVPN_EXIT_STATUS_GOOD); /* exit point */
    }
  else if (streq (p[0], "pkcs11-providers") && p[1])
    {
      int j;
      
      VERIFY_PERMISSION (OPT_P_GENERAL);

      for (j = 1; j < MAX_PARMS && p[j] != NULL; ++j)
      	options->pkcs11_providers[j-1] = p[j];
    }
  else if (streq (p[0], "pkcs11-protected-authentication"))
    {
      int j;

      VERIFY_PERMISSION (OPT_P_GENERAL);

      for (j = 1; j < MAX_PARMS && p[j] != NULL; ++j)
        options->pkcs11_protected_authentication[j-1] = atoi (p[j]) != 0 ? 1 : 0;
    }
  else if (streq (p[0], "pkcs11-private-mode") && p[1])
    {
      int j;
      
      VERIFY_PERMISSION (OPT_P_GENERAL);

      for (j = 1; j < MAX_PARMS && p[j] != NULL; ++j)
        sscanf (p[j], "%x", &(options->pkcs11_private_mode[j-1]));
    }
  else if (streq (p[0], "pkcs11-cert-private"))
    {
      int j;

      VERIFY_PERMISSION (OPT_P_GENERAL);

      for (j = 1; j < MAX_PARMS && p[j] != NULL; ++j)
        options->pkcs11_cert_private[j-1] = atoi (p[j]) != 0 ? 1 : 0;
    }
   else if (streq (p[0], "pkcs11-pin-cache") && p[1])
    {
      VERIFY_PERMISSION (OPT_P_GENERAL);
      options->pkcs11_pin_cache_period = atoi (p[1]);
    }
  else if (streq (p[0], "pkcs11-id") && p[1])
    {
      VERIFY_PERMISSION (OPT_P_GENERAL);
      options->pkcs11_id = p[1];
    }
  else if (streq (p[0], "pkcs11-id-management"))
    {
      VERIFY_PERMISSION (OPT_P_GENERAL);
      options->pkcs11_id_management = true;
    }
#endif
#ifdef ENABLE_FEATURE_TUN_PERSIST
  else if (streq (p[0], "rmtun"))
    {
      VERIFY_PERMISSION (OPT_P_GENERAL);
      options->persist_config = true;
      options->persist_mode = 0;
    }
  else if (streq (p[0], "mktun"))
    {
      VERIFY_PERMISSION (OPT_P_GENERAL);
      options->persist_config = true;
      options->persist_mode = 1;
    }
#endif
  else
    {
      if (file)
	msg (msglevel_fc, "Unrecognized option or missing parameter(s) in %s:%d: %s (%s)", file, line, p[0], PACKAGE_VERSION);
      else
	msg (msglevel_fc, "Unrecognized option or missing parameter(s): --%s (%s)", p[0], PACKAGE_VERSION);
    }
 err:
  gc_free (&gc);
}<|MERGE_RESOLUTION|>--- conflicted
+++ resolved
@@ -2884,17 +2884,12 @@
   buf_printf (&out, ",dev-type %s", dev_type_string (o->dev, o->dev_type));
   buf_printf (&out, ",link-mtu %d", EXPANDED_SIZE (frame));
   buf_printf (&out, ",tun-mtu %d", PAYLOAD_SIZE (frame));
-<<<<<<< HEAD
   buf_printf (&out, ",proto %s",  proto_remote (o->ce.proto, remote));
-  if (o->tun_ipv6)
-=======
-  buf_printf (&out, ",proto %s", proto2ascii (proto_remote (o->ce.proto, remote), true));
 
   /* send tun_ipv6 only in peer2peer mode - in client/server mode, it
    * is usually pushed by the server, triggering a non-helpful warning
    */
   if (o->tun_ipv6 && o->mode == MODE_POINT_TO_POINT && !PULL_DEFINED(o))
->>>>>>> 3b860cf2
     buf_printf (&out, ",tun-ipv6");
 
   /*
