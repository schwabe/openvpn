/*
 *  OpenVPN -- An application to securely tunnel IP networks
 *             over a single TCP/UDP port, with support for SSL/TLS-based
 *             session authentication and key exchange,
 *             packet encryption, packet authentication, and
 *             packet compression.
 *
 *  Copyright (C) 2002-2010 OpenVPN Technologies, Inc. <sales@openvpn.net>
 *
 *  This program is free software; you can redistribute it and/or modify
 *  it under the terms of the GNU General Public License version 2
 *  as published by the Free Software Foundation.
 *
 *  This program is distributed in the hope that it will be useful,
 *  but WITHOUT ANY WARRANTY; without even the implied warranty of
 *  MERCHANTABILITY or FITNESS FOR A PARTICULAR PURPOSE.  See the
 *  GNU General Public License for more details.
 *
 *  You should have received a copy of the GNU General Public License
 *  along with this program (see the file COPYING included with this
 *  distribution); if not, write to the Free Software Foundation, Inc.,
 *  59 Temple Place, Suite 330, Boston, MA  02111-1307  USA
 */

#ifdef HAVE_CONFIG_H
#include "config.h"
#elif defined(_MSC_VER)
#include "config-msvc.h"
#endif

#include "syshead.h"

#include "socket.h"
#include "fdmisc.h"
#include "misc.h"
#include "gremlin.h"
#include "plugin.h"
#include "ps.h"
#include "manage.h"
#include "misc.h"
#include "manage.h"

#include "memdbg.h"

const int proto_overhead[] = { /* indexed by PROTO_x */
  0,
  IPv4_UDP_HEADER_SIZE, /* IPv4 */
  IPv4_TCP_HEADER_SIZE,
  IPv4_TCP_HEADER_SIZE,
  IPv6_UDP_HEADER_SIZE, /* IPv6 */
  IPv6_TCP_HEADER_SIZE,
  IPv6_TCP_HEADER_SIZE,
  IPv6_TCP_HEADER_SIZE,
};

/*
 * Convert sockflags/getaddr_flags into getaddr_flags
 */
static unsigned int
sf2gaf(const unsigned int getaddr_flags,
       const unsigned int sockflags)
{
  if (sockflags & SF_HOST_RANDOMIZE)
    return getaddr_flags | GETADDR_RANDOMIZE;
  else
    return getaddr_flags;
}

/*
 * Functions related to the translation of DNS names to IP addresses.
 */

static const char*
h_errno_msg(int h_errno_err)
{
  switch (h_errno_err)
    {
    case HOST_NOT_FOUND:
      return "[HOST_NOT_FOUND] The specified host is unknown.";
    case NO_DATA:
      return "[NO_DATA] The requested name is valid but does not have an IP address.";
    case NO_RECOVERY:
      return "[NO_RECOVERY] A non-recoverable name server error occurred.";
    case TRY_AGAIN:
      return "[TRY_AGAIN] A temporary error occurred on an authoritative name server.";
    }
  return "[unknown h_errno value]";
}

/*
 * Translate IP addr or hostname to in_addr_t.
 * If resolve error, try again for
 * resolve_retry_seconds seconds.
 */
in_addr_t
getaddr (unsigned int flags,
         const char *hostname,
         int resolve_retry_seconds,
         bool *succeeded,
         volatile int *signal_received)
{
  struct addrinfo *ai;
  int status;
  status = openvpn_getaddrinfo (flags & ~GETADDR_HOST_ORDER, hostname, NULL,
                                resolve_retry_seconds, signal_received, AF_INET, &ai);
  if(status==0) {
    struct in_addr ia;
    if(succeeded)
      *succeeded=true;
    ia = ((struct sockaddr_in*)ai->ai_addr)->sin_addr;
    freeaddrinfo(ai);
    return (flags & GETADDR_HOST_ORDER) ? ntohl (ia.s_addr) : ia.s_addr;
  } else {
    if(succeeded)
      *succeeded =false;
    return 0;
  }
}


/*
 * Translate IPv4/IPv6 addr or hostname into struct addrinfo
 * If resolve error, try again for resolve_retry_seconds seconds.
 */
int
openvpn_getaddrinfo (unsigned int flags,
                     const char *hostname,
                     const char *servname,
                     int resolve_retry_seconds,
                     volatile int *signal_received,
                     int ai_family,
                     struct addrinfo **res)
{
  struct addrinfo hints;
  int status;
  int sigrec = 0;
  int msglevel = (flags & GETADDR_FATAL) ? M_FATAL : D_RESOLVE_ERRORS;
  struct gc_arena gc = gc_new ();
  const char *print_hostname;
  const char *print_servname;

  ASSERT(res);

#if defined(HAVE_RES_INIT)
  res_init ();
#endif

  ASSERT (hostname || servname);
  ASSERT (!(flags & GETADDR_HOST_ORDER));

  if(hostname)
    print_hostname = hostname;
  else
    print_hostname = "undefined";
    
  if(servname)
    print_servname = servname;
  else
    print_servname = "";


  if (flags & GETADDR_RANDOMIZE)
    hostname = hostname_randomize(hostname, &gc);

  if (flags & GETADDR_MSG_VIRT_OUT)
    msglevel |= M_MSG_VIRT_OUT;

  if ((flags & (GETADDR_FATAL_ON_SIGNAL|GETADDR_WARN_ON_SIGNAL))
      && !signal_received)
    signal_received = &sigrec;

  /* try numeric ipv6 addr first */
  CLEAR(hints);
  hints.ai_family = ai_family;
  hints.ai_flags = AI_NUMERICHOST;
<<<<<<< HEAD
  hints.ai_socktype = SOCK_STREAM;
=======
>>>>>>> 534467a2

  
  if(flags & GETADDR_PASSIVE)
      hints.ai_flags |= AI_PASSIVE;
    
  if(flags & GETADDR_DATAGRAM)
      hints.ai_socktype = SOCK_DGRAM;
  else
      hints.ai_socktype = SOCK_STREAM;

  status = getaddrinfo(hostname, servname, &hints, res);

  if (status != 0) /* parse as numeric address failed? */
    {
      const int fail_wait_interval = 5; /* seconds */
      /* Add +4 to cause integer division rounding up (1 + 4) = 5, (0+4)/5=0 */
      int resolve_retries = (flags & GETADDR_TRY_ONCE) ? 1 :
            ((resolve_retry_seconds + 4)/ fail_wait_interval);
      const char *fmt;
      int level = 0;
      
      fmt = "RESOLVE: Cannot resolve host address: %s:%s (%s)";
      if ((flags & GETADDR_MENTION_RESOLVE_RETRY)
          && !resolve_retry_seconds)
        fmt = "RESOLVE: Cannot resolve host address: %s:%s (%s) (I would have retried this name query if you had specified the --resolv-retry option.)";

      if (!(flags & GETADDR_RESOLVE) || status == EAI_FAIL)
        {
          msg (msglevel, "RESOLVE: Cannot parse IP address: %s:%s (%s)",
               print_hostname,print_servname, gai_strerror(status));
          goto done;
        }

#ifdef ENABLE_MANAGEMENT
      if (flags & GETADDR_UPDATE_MANAGEMENT_STATE)
        {
          if (management)
            management_set_state (management,
                                  OPENVPN_STATE_RESOLVE,
                                  NULL,
                                  (in_addr_t)0,
                                  (in_addr_t)0);
        }
#endif

      /*
       * Resolve hostname
       */
      while (true)
        {
          /* try hostname lookup */
          hints.ai_flags &= ~AI_NUMERICHOST;
          dmsg (D_SOCKET_DEBUG, "GETADDRINFO flags=0x%04x ai_family=%d ai_socktype=%d",
                flags, hints.ai_family, hints.ai_socktype);
          status = getaddrinfo(hostname, servname, &hints, res);

          if (signal_received)
            {
              get_signal (signal_received);
              if (*signal_received) /* were we interrupted by a signal? */
                {
                  if (0 == status) {
                    ASSERT(res);
                    freeaddrinfo(*res);
                    res = NULL;
                  }
                  if (*signal_received == SIGUSR1) /* ignore SIGUSR1 */
                    {
                      msg (level, "RESOLVE: Ignored SIGUSR1 signal received during DNS resolution attempt");
                      *signal_received = 0;
                    }
                  else
                    goto done;
                }
            }

          /* success? */
          if (0 == status)
            break;

          /* resolve lookup failed, should we
             continue or fail? */
          level = msglevel;
          if (resolve_retries > 0)
            level = D_RESOLVE_ERRORS;

          msg (level,
               fmt,
               print_hostname,
               print_servname,
               gai_strerror(status));

          if (--resolve_retries <= 0)
            goto done;

          openvpn_sleep (fail_wait_interval);
        }

      ASSERT(res);

      /* hostname resolve succeeded */

      /* 
       * Do not chose an IP Addresse by random or change the order *
       * of IP addresses, doing so will break RFC 3484 address selection *
       */
    }
  else
    {
      /* IP address parse succeeded */
    }

 done:
  if (signal_received && *signal_received)
    {
      int level = 0;
      if (flags & GETADDR_FATAL_ON_SIGNAL)
        level = M_FATAL;
      else if (flags & GETADDR_WARN_ON_SIGNAL)
        level = M_WARN;
      msg (level, "RESOLVE: signal received during DNS resolution attempt");
    }

  gc_free (&gc);
  return status;
}

/*
 * We do our own inet_aton because the glibc function
 * isn't very good about error checking.
 */
int
openvpn_inet_aton (const char *dotted_quad, struct in_addr *addr)
{
  unsigned int a, b, c, d;

  CLEAR (*addr);
  if (sscanf (dotted_quad, "%u.%u.%u.%u", &a, &b, &c, &d) == 4)
    {
      if (a < 256 && b < 256 && c < 256 && d < 256)
	{
	  addr->s_addr = htonl (a<<24 | b<<16 | c<<8 | d);
	  return OIA_IP; /* good dotted quad */
	}
    }
  if (string_class (dotted_quad, CC_DIGIT|CC_DOT, 0))
    return OIA_ERROR;    /* probably a badly formatted dotted quad */
  else
    return OIA_HOSTNAME; /* probably a hostname */
}

bool
ip_addr_dotted_quad_safe (const char *dotted_quad)
{
  /* verify non-NULL */
  if (!dotted_quad)
    return false;

  /* verify length is within limits */
  if (strlen (dotted_quad) > 15)
    return false;

  /* verify that all chars are either numeric or '.' and that no numeric
     substring is greater than 3 chars */
  {
    int nnum = 0;
    const char *p = dotted_quad;
    int c;

    while ((c = *p++))
      {
	if (c >= '0' && c <= '9')
	  {
	    ++nnum;
	    if (nnum > 3)
	      return false;
	  }
	else if (c == '.')
	  {
	    nnum = 0;
	  }
	else
	  return false;
      }
  }

  /* verify that string will convert to IP address */
  {
    struct in_addr a;
    return openvpn_inet_aton (dotted_quad, &a) == OIA_IP;
  }
}

bool
ipv6_addr_safe (const char *ipv6_text_addr)
{
  /* verify non-NULL */
  if (!ipv6_text_addr)
    return false;

  /* verify length is within limits */
  if (strlen (ipv6_text_addr) > INET6_ADDRSTRLEN )
    return false;

  /* verify that string will convert to IPv6 address */
  {
    struct in6_addr a6;
    return inet_pton( AF_INET6, ipv6_text_addr, &a6 ) == 1;
  }
}

static bool
dns_addr_safe (const char *addr)
{
  if (addr)
    {
      const size_t len = strlen (addr);
      return len > 0 && len <= 255 && string_class (addr, CC_ALNUM|CC_DASH|CC_DOT, 0);
    }
  else
    return false;
}

bool
ip_or_dns_addr_safe (const char *addr, const bool allow_fqdn)
{
  if (ip_addr_dotted_quad_safe (addr))
    return true;
  else if (allow_fqdn)
    return dns_addr_safe (addr);
  else
    return false;
}

bool
mac_addr_safe (const char *mac_addr)
{
  /* verify non-NULL */
  if (!mac_addr)
    return false;

  /* verify length is within limits */
  if (strlen (mac_addr) > 17)
    return false;

  /* verify that all chars are either alphanumeric or ':' and that no
     alphanumeric substring is greater than 2 chars */
  {
    int nnum = 0;
    const char *p = mac_addr;
    int c;

    while ((c = *p++))
      {
	if ( (c >= '0' && c <= '9') || (c >= 'a' && c <= 'f') || (c >= 'A' && c <= 'F') )
	  {
	    ++nnum;
	    if (nnum > 2)
	      return false;
	  }
	else if (c == ':')
	  {
	    nnum = 0;
	  }
	else
	  return false;
      }
  }

  /* error-checking is left to script invoked in lladdr.c */
  return true;
}

static int
socket_get_sndbuf (int sd)
{
#if defined(HAVE_GETSOCKOPT) && defined(SOL_SOCKET) && defined(SO_SNDBUF)
  int val;
  socklen_t len;

  len = sizeof (val);
  if (getsockopt (sd, SOL_SOCKET, SO_SNDBUF, (void *) &val, &len) == 0
      && len == sizeof (val))
    return val;
#endif
  return 0;
}

static void
socket_set_sndbuf (int sd, int size)
{
#if defined(HAVE_SETSOCKOPT) && defined(SOL_SOCKET) && defined(SO_SNDBUF)
  if (size > 0 && size < SOCKET_SND_RCV_BUF_MAX)
    {
      if (setsockopt (sd, SOL_SOCKET, SO_SNDBUF, (void *) &size, sizeof (size)) != 0)
	{
	  msg (M_WARN, "NOTE: setsockopt SO_SNDBUF=%d failed", size);
	}
    }
#endif
}

static int
socket_get_rcvbuf (int sd)
{
#if defined(HAVE_GETSOCKOPT) && defined(SOL_SOCKET) && defined(SO_RCVBUF)
  int val;
  socklen_t len;

  len = sizeof (val);
  if (getsockopt (sd, SOL_SOCKET, SO_RCVBUF, (void *) &val, &len) == 0
      && len == sizeof (val))
    return val;
#endif
  return 0;
}

static bool
socket_set_rcvbuf (int sd, int size)
{
#if defined(HAVE_SETSOCKOPT) && defined(SOL_SOCKET) && defined(SO_RCVBUF)
  if (size > 0 && size < SOCKET_SND_RCV_BUF_MAX)
    {
      if (setsockopt (sd, SOL_SOCKET, SO_RCVBUF, (void *) &size, sizeof (size)) != 0)
	{
	  msg (M_WARN, "NOTE: setsockopt SO_RCVBUF=%d failed", size);
	  return false;
	}
    }
  return true;
#endif
}

static void
socket_set_buffers (int fd, const struct socket_buffer_size *sbs)
{
  if (sbs)
    {
      const int sndbuf_old = socket_get_sndbuf (fd);
      const int rcvbuf_old = socket_get_rcvbuf (fd);

      if (sbs->sndbuf)
	socket_set_sndbuf (fd, sbs->sndbuf);

      if (sbs->rcvbuf)
	socket_set_rcvbuf (fd, sbs->rcvbuf);
       
      msg (D_OSBUF, "Socket Buffers: R=[%d->%d] S=[%d->%d]",
	   rcvbuf_old,
	   socket_get_rcvbuf (fd),
	   sndbuf_old,
	   socket_get_sndbuf (fd));
    }
}

/*
 * Set other socket options
 */

static bool
socket_set_tcp_nodelay (int sd, int state)
{
#if defined(WIN32) || (defined(HAVE_SETSOCKOPT) && defined(IPPROTO_TCP) && defined(TCP_NODELAY))
  if (setsockopt (sd, IPPROTO_TCP, TCP_NODELAY, (void *) &state, sizeof (state)) != 0)
    {
      msg (M_WARN, "NOTE: setsockopt TCP_NODELAY=%d failed", state);
      return false;
    }
  else
    {
      dmsg (D_OSBUF, "Socket flags: TCP_NODELAY=%d succeeded", state);
      return true;
    }
#else
  msg (M_WARN, "NOTE: setsockopt TCP_NODELAY=%d failed (No kernel support)", state);
  return false;
#endif
}

static inline void
socket_set_mark (int sd, int mark)
{
#if defined(TARGET_LINUX) && HAVE_DECL_SO_MARK
  if (mark && setsockopt (sd, SOL_SOCKET, SO_MARK, &mark, sizeof (mark)) != 0)
    msg (M_WARN, "NOTE: setsockopt SO_MARK=%d failed", mark);
#endif
}

static bool
socket_set_flags (int sd, unsigned int sockflags)
{
  if (sockflags & SF_TCP_NODELAY)
    return socket_set_tcp_nodelay (sd, 1);
  else
    return true;
}

bool
link_socket_update_flags (struct link_socket *ls, unsigned int sockflags)
{
  if (ls && socket_defined (ls->sd))
    return socket_set_flags (ls->sd, ls->sockflags = sockflags);
  else
    return false;
}

void
link_socket_update_buffer_sizes (struct link_socket *ls, int rcvbuf, int sndbuf)
{
  if (ls && socket_defined (ls->sd))
    {
      ls->socket_buffer_sizes.sndbuf = sndbuf;
      ls->socket_buffer_sizes.rcvbuf = rcvbuf;
      socket_set_buffers (ls->sd, &ls->socket_buffer_sizes);
    }
}

/*
 * SOCKET INITALIZATION CODE.
 * Create a TCP/UDP socket
 */

socket_descriptor_t
create_socket_tcp (int af)
{
  socket_descriptor_t sd;

  if ((sd = socket (af, SOCK_STREAM, IPPROTO_TCP)) < 0)
    msg (M_ERR, "Cannot create TCP socket");

#ifndef WIN32 /* using SO_REUSEADDR on Windows will cause bind to succeed on port conflicts! */
  /* set SO_REUSEADDR on socket */
  {
    int on = 1;
    if (setsockopt (sd, SOL_SOCKET, SO_REUSEADDR,
		    (void *) &on, sizeof (on)) < 0)
      msg (M_ERR, "TCP: Cannot setsockopt SO_REUSEADDR on TCP socket");
  }
#endif

  return sd;
}

static socket_descriptor_t
create_socket_udp (const int af, const unsigned int flags)
{
  socket_descriptor_t sd;

  if ((sd = socket (af, SOCK_DGRAM, IPPROTO_UDP)) < 0)
    msg (M_ERR, "UDP: Cannot create UDP/UDP6 socket");
#if ENABLE_IP_PKTINFO
  else if (flags & SF_USE_IP_PKTINFO)
    {
      int pad = 1;
      if(af == AF_INET) 
        {
#ifdef IP_PKTINFO
          if (setsockopt (sd, SOL_IP, IP_PKTINFO,
                          (void*)&pad, sizeof(pad)) < 0)
            msg(M_ERR, "UDP: failed setsockopt for IP_PKTINFO");
#elif defined(IP_RECVDSTADDR)
          if (setsockopt (sd, IPPROTO_IP, IP_RECVDSTADDR,
                          (void*)&pad, sizeof(pad)) < 0)
            msg(M_ERR, "UDP: failed setsockopt for IP_RECVDSTADDR");
#else
#error ENABLE_IP_PKTINFO is set without IP_PKTINFO xor IP_RECVDSTADDR (fix syshead.h)
#endif
        } 
      else if (af == AF_INET6 ) 
        {
#ifndef IPV6_RECVPKTINFO /* Some older Darwin platforms require this */
          if (setsockopt (sd, IPPROTO_IPV6, IPV6_PKTINFO,
                          (void*)&pad, sizeof(pad)) < 0)
#else
          if (setsockopt (sd, IPPROTO_IPV6, IPV6_RECVPKTINFO,
                          (void*)&pad, sizeof(pad)) < 0)
#endif
            msg(M_ERR, "UDP: failed setsockopt for IPV6_RECVPKTINFO");
        }
    }
#endif
  return sd;
}

static void
create_socket (struct link_socket *sock)
{
  /* create socket, use information carried over from getaddrinfo */
  const int ai_proto = sock->info.lsa->actual.ai_protocol;
  const int ai_family = sock->info.lsa->actual.ai_family;
    
  ASSERT (sock->info.af == AF_UNSPEC  || sock->info.af == ai_family);

    
  if (ai_proto == IPPROTO_UDP)
    {
      sock->sd = create_socket_udp (ai_family, sock->sockflags);
      sock->sockflags |= SF_GETADDRINFO_DGRAM;

#ifdef ENABLE_SOCKS
      if (sock->socks_proxy)
	sock->ctrl_sd = create_socket_tcp (AF_INET);
#endif
    }
  else if (ai_proto == IPPROTO_TCP)
    {
      sock->sd = create_socket_tcp (ai_family);
    }
  else
    {
      ASSERT (0);
    }
#ifdef TARGET_ANDROID
    struct user_pass up;
    strcpy(up.username ,__func__);
    management->connection.fdtosend = sock->sd;
    msg(M_DEBUG, "Protecting socket fd %d", sock->sd);
    management_query_user_pass(management, &up , "PROTECTFD", GET_USER_PASS_NEED_OK,(void*) 0);

#endif
    
}

/*
 * Functions used for establishing a TCP stream connection.
 */
static void
socket_do_listen (socket_descriptor_t sd,
		  const struct sockaddr *local,
		  bool do_listen,
		  bool do_set_nonblock)
{
  struct gc_arena gc = gc_new ();
  if (do_listen)
    {
      msg (M_INFO, "Listening for incoming TCP connection on %s", 
	   print_sockaddr (local, &gc));
      if (listen (sd, 1))
	msg (M_ERR, "TCP: listen() failed");
    }

  /* set socket to non-blocking mode */
  if (do_set_nonblock)
    set_nonblock (sd);

  gc_free (&gc);
}

socket_descriptor_t
socket_do_accept (socket_descriptor_t sd,
		  struct link_socket_actual *act,
		  const bool nowait)
{
  /* af_addr_size WILL return 0 in this case if AFs other than AF_INET
   * are compiled because act is empty here.
   * could use getsockname() to support later remote_len check
   */
  socklen_t remote_len_af = af_addr_size(act->dest.addr.sa.sa_family);
  socklen_t remote_len = sizeof(act->dest.addr);
  socket_descriptor_t new_sd = SOCKET_UNDEFINED;

  CLEAR (*act);

#ifdef HAVE_GETPEERNAME
  if (nowait)
    {
      new_sd = getpeername (sd, &act->dest.addr.sa, &remote_len);

      if (!socket_defined (new_sd))
	msg (D_LINK_ERRORS | M_ERRNO, "TCP: getpeername() failed");
      else
	new_sd = sd;
    }
#else
  if (nowait)
    msg (M_WARN, "TCP: this OS does not provide the getpeername() function");
#endif
  else
    {
      new_sd = accept (sd, &act->dest.addr.sa, &remote_len);
    }

#if 0 /* For debugging only, test the effect of accept() failures */
 {
   static int foo = 0;
   ++foo;
   if (foo & 1)
     new_sd = -1;
 }
#endif

  if (!socket_defined (new_sd))
    {
      msg (D_LINK_ERRORS | M_ERRNO, "TCP: accept(%d) failed", sd);
    }
  /* only valid if we have remote_len_af!=0 */
  else if (remote_len_af && remote_len != remote_len_af)
    {
      msg (D_LINK_ERRORS, "TCP: Received strange incoming connection with unknown address length=%d", remote_len);
      openvpn_close_socket (new_sd);
      new_sd = SOCKET_UNDEFINED;
    }
  return new_sd;
}

static void
tcp_connection_established (const struct link_socket_actual *act)
{
  struct gc_arena gc = gc_new ();
  msg (M_INFO, "TCP connection established with %s", 
       print_link_socket_actual (act, &gc));
  gc_free (&gc);
}

static int
socket_listen_accept (socket_descriptor_t sd,
		      struct link_socket_actual *act,
		      const char *remote_dynamic,
		      const struct addrinfo *local,
		      bool do_listen,
		      bool nowait,
		      volatile int *signal_received)
{
  struct gc_arena gc = gc_new ();
  /* struct openvpn_sockaddr *remote = &act->dest; */
  struct openvpn_sockaddr remote_verify = act->dest;
  int new_sd = SOCKET_UNDEFINED;

  CLEAR (*act);
  socket_do_listen (sd, local->ai_addr, do_listen, true);

  while (true)
    {
      int status;
      fd_set reads;
      struct timeval tv;

      FD_ZERO (&reads);
      FD_SET (sd, &reads);
      tv.tv_sec = 0;
      tv.tv_usec = 0;

      status = select (sd + 1, &reads, NULL, NULL, &tv);

      get_signal (signal_received);
      if (*signal_received)
	{
	  gc_free (&gc);
	  return sd;
	}

      if (status < 0)
	msg (D_LINK_ERRORS | M_ERRNO, "TCP: select() failed");

      if (status <= 0)
	{
	  openvpn_sleep (1);
	  continue;
	}

      new_sd = socket_do_accept (sd, act, nowait);

      if (socket_defined (new_sd))
	{
          struct addrinfo* ai;
          if(remote_dynamic)
              openvpn_getaddrinfo(0, remote_dynamic, NULL, 1, NULL,
                                    remote_verify.addr.sa.sa_family, &ai);

          if(ai && !addrlist_match(&remote_verify, ai))
            {
              msg (M_WARN,
                   "TCP NOTE: Rejected connection attempt from %s due to --remote setting",
                   print_link_socket_actual (act, &gc));
              if (openvpn_close_socket (new_sd))
                  msg (M_ERR, "TCP: close socket failed (new_sd)");
              freeaddrinfo(ai);
            }
	  else
            {
              if(ai)
                  freeaddrinfo(ai);
              break;
            }
	}
      openvpn_sleep (1);
    }

  if (!nowait && openvpn_close_socket (sd))
    msg (M_ERR, "TCP: close socket failed (sd)");

  tcp_connection_established (act);

  gc_free (&gc);
  return new_sd;
}

void
socket_bind (socket_descriptor_t sd,
             struct addrinfo *local,
             int ai_family,
	     const char *prefix)
{
  struct gc_arena gc = gc_new ();

  /* FIXME (schwabe)
   * getaddrinfo for the bind address might return multiple AF_INET/AF_INET6
   * entries for the requested protocol.
   * For example if an address has multiple A records
   * What is the correct way to deal with it?
   */
  
  ASSERT(local);
  struct addrinfo* cur;
    
  /* find the first addrinfo with correct ai_family */
  for (cur = local; cur; cur=cur->ai_next)
    {
      if(cur->ai_family == ai_family)
          break;
    }
  if (!cur)
      msg (M_FATAL, "%s: Socket bind failed: No addr to bind has no v4/v6 record", prefix);
    
  if (bind (sd, cur->ai_addr, cur->ai_addrlen))
    {
      const int errnum = openvpn_errno ();
      msg (M_FATAL, "%s: Socket bind failed on local address %s: %s",
	   prefix,
           print_sockaddr_ex (local->ai_addr, ":", PS_SHOW_PORT, &gc),
           strerror_ts (errnum, &gc));
    }
  gc_free (&gc);
}

int
openvpn_connect (socket_descriptor_t sd,
		 const struct sockaddr *remote,
		 int connect_timeout,
		 volatile int *signal_received)
{
  int status = 0;

#ifdef CONNECT_NONBLOCK
  set_nonblock (sd);
  status = connect (sd, remote, af_addr_size(remote->sa_family));
  if (status)
    status = openvpn_errno ();
  if (
#ifdef WIN32
    status == WSAEWOULDBLOCK
#else
    status == EINPROGRESS
#endif
  )
    {
      while (true)
	{
	  fd_set writes;
	  struct timeval tv;

	  FD_ZERO (&writes);
	  FD_SET (sd, &writes);
	  tv.tv_sec = 0;
	  tv.tv_usec = 0;

	  status = select (sd + 1, NULL, &writes, NULL, &tv);

	  if (signal_received)
	    {
	      get_signal (signal_received);
	      if (*signal_received)
		{
		  status = 0;
		  break;
		}
	    }
	  if (status < 0)
	    {
	      status = openvpn_errno ();
	      break;
	    }
	  if (status <= 0)
	    {
	      if (--connect_timeout < 0)
		{
		  status = ETIMEDOUT;
		  break;
		}
	      openvpn_sleep (1);
	      continue;
	    }

	  /* got it */
	  {
	    int val = 0;
	    socklen_t len;

	    len = sizeof (val);
	    if (getsockopt (sd, SOL_SOCKET, SO_ERROR, (void *) &val, &len) == 0
		&& len == sizeof (val))
	      status = val;
	    else
	      status = openvpn_errno ();
	    break;
	  }
	}
    }
#else
  status = connect (sd, &remote->addr.sa, af_addr_size(remote->addr.sa.sa_family));
  if (status)
    status = openvpn_errno ();
#endif

  return status;
}

void set_actual_address (struct link_socket_actual* actual, struct addrinfo* ai)
{
    CLEAR (*actual);
    ASSERT (ai);
    
    if (ai->ai_family == AF_INET)
        actual->dest.addr.in4 =
        *((struct sockaddr_in*) ai->ai_addr);
    else if (ai->ai_family == AF_INET6)
        actual->dest.addr.in6 =
        *((struct sockaddr_in6*) ai->ai_addr);
    else
        ASSERT(0);
    
    /* Copy addrinfo sock parameters for socket creating */
    actual->ai_family = ai->ai_family;
    actual->ai_protocol = ai->ai_protocol;
    actual->ai_socktype = ai->ai_socktype;
}

void
socket_connect (socket_descriptor_t *sd,
                struct link_socket_addr *lsa,
                const int connect_timeout,
                struct signal_info* sig_info)
{
  struct gc_arena gc = gc_new ();
  const struct sockaddr *dest = &lsa->actual.dest.addr.sa;
    
  int status;
      
#ifdef CONNECT_NONBLOCK
  msg (M_INFO, "Attempting to establish TCP connection with %s [nonblock]",
       print_sockaddr (dest, &gc));
#else
  msg (M_INFO, "Attempting to establish TCP connection with %s",
       print_sockaddr (dest, &gc));
#endif
      
#ifdef ENABLE_MANAGEMENT
  if (management)
	management_set_state (management,
                          OPENVPN_STATE_TCP_CONNECT,
                          NULL,
                          (in_addr_t)0,
                          (in_addr_t)0);
#endif

  /* Set the actual address */
  status = openvpn_connect (*sd, dest, connect_timeout, &sig_info->signal_received);

  get_signal (&sig_info->signal_received);
  if (sig_info->signal_received)
	goto done;

  if (status) {

    msg (D_LINK_ERRORS,
         "TCP: connect to %s failed: %s",
         print_sockaddr (dest, &gc),
         strerror_ts (status, &gc));

    openvpn_close_socket (*sd);
    *sd = SOCKET_UNDEFINED;
    sig_info->signal_received = SIGUSR1;
    sig_info->source = SIG_SOURCE_CONNECTION_FAILED;
  } else {
      msg (M_INFO, "TCP connection established with %s",
        print_sockaddr (dest, &gc));
  }

 done:
  gc_free (&gc);
}

/* For stream protocols, allocate a buffer to build up packet.
   Called after frame has been finalized. */

static void
socket_frame_init (const struct frame *frame, struct link_socket *sock)
{
#ifdef WIN32
  overlapped_io_init (&sock->reads, frame, FALSE, false);
  overlapped_io_init (&sock->writes, frame, TRUE, false);
  sock->rw_handle.read = sock->reads.overlapped.hEvent;
  sock->rw_handle.write = sock->writes.overlapped.hEvent;
#endif

  if (link_socket_connection_oriented (sock))
    {
#ifdef WIN32
      stream_buf_init (&sock->stream_buf,
		       &sock->reads.buf_init,
		       sock->sockflags,
		       sock->info.proto);
#else
      alloc_buf_sock_tun (&sock->stream_buf_data,
			  frame,
			  false,
			  FRAME_HEADROOM_MARKER_READ_STREAM);

      stream_buf_init (&sock->stream_buf,
		       &sock->stream_buf_data,
		       sock->sockflags,
		       sock->info.proto);
#endif
    }
}

/*
 * Adjust frame structure based on a Path MTU value given
 * to us by the OS.
 */
void
frame_adjust_path_mtu (struct frame *frame, int pmtu, int proto)
{
  frame_set_mtu_dynamic (frame, pmtu - datagram_overhead (proto), SET_MTU_UPPER_BOUND);
}

static void
resolve_bind_local (struct link_socket *sock, const sa_family_t af)
{
  struct gc_arena gc = gc_new ();

  /* resolve local address if undefined */
  if (!sock->info.lsa->bind_local)
    {
      int flags = GETADDR_RESOLVE | GETADDR_WARN_ON_SIGNAL |
                   GETADDR_FATAL | GETADDR_PASSIVE;
      int status;
      
      if(proto_is_dgram(sock->info.proto))
          flags |= GETADDR_DATAGRAM;
 
      /* will return AF_{INET|INET6}from local_host */
      status = openvpn_getaddrinfo(flags, sock->local_host, sock->local_port, 0,
                                   NULL, af, &sock->info.lsa->bind_local);
      if(status !=0) {
        msg (M_FATAL, "getaddrinfo() failed for local \"%s:%s\": %s",
             sock->local_host, sock->local_port,
             gai_strerror(status));
      }
    }

  gc_free (&gc);
}

static void bind_local (struct link_socket *sock)
{
    /* bind to local address/port */
    if (sock->bind_local)
      {
#ifdef ENABLE_SOCKS
        if (sock->socks_proxy && sock->info.proto == PROTO_UDP && sock->info.af == AF_INET)
            socket_bind (sock->ctrl_sd, sock->info.lsa->bind_local,
                         sock->info.lsa->actual.ai_family, "SOCKS");
        else
#endif
            socket_bind (sock->sd, sock->info.lsa->bind_local,
                         sock->info.lsa->actual.ai_family,  "TCP/UDP");
      }
}

static void
resolve_remote (struct link_socket *sock,
		int phase,
		const char **remote_dynamic,
		volatile int *signal_received)
{
  struct gc_arena gc = gc_new ();

  if (!sock->did_resolve_remote)
    {
      /* resolve remote address if undefined */
      if (!sock->info.lsa->remote_list)
	{
	  if (sock->remote_host)
	    {
	      unsigned int flags = sf2gaf(GETADDR_RESOLVE|GETADDR_UPDATE_MANAGEMENT_STATE, sock->sockflags);
	      int retry = 0;
	      int status = -1;
              
              if (proto_is_dgram(sock->info.proto))
                  flags |= GETADDR_DATAGRAM;

	      if (sock->resolve_retry_seconds == RESOLV_RETRY_INFINITE)
		{
		  if (phase == 2)
		    flags |= (GETADDR_TRY_ONCE | GETADDR_FATAL);
		  retry = 0;
		}
	      else if (phase == 1)
		{
		  if (sock->resolve_retry_seconds)
		    {
		      retry = 0;
		    }
		  else
		    {
		      flags |= (GETADDR_FATAL | GETADDR_MENTION_RESOLVE_RETRY);
		      retry = 0;
		    }
		}
	      else if (phase == 2)
		{
		  if (sock->resolve_retry_seconds)
		    {
		      flags |= GETADDR_FATAL;
		      retry = sock->resolve_retry_seconds;
		    }
		  else
		    {
		      ASSERT (0);
		    }
		}
	      else
		{
		  ASSERT (0);
		}

		  struct addrinfo* ai;
		  status = openvpn_getaddrinfo (flags, sock->remote_host, sock->remote_port,
                                               retry, signal_received, sock->info.af, &ai);
		  if(status == 0) {
                          sock->info.lsa->remote_list = ai;
                          sock->info.lsa->current_remote = ai;

			  dmsg (D_SOCKET_DEBUG, "RESOLVE_REMOTE flags=0x%04x phase=%d rrs=%d sig=%d status=%d",
					flags,
					phase,
					retry,
					signal_received ? *signal_received : -1,
					status);
		  }
	      if (signal_received)
		{
		  if (*signal_received)
		    goto done;
		}
	      if (status!=0)
		{
		  if (signal_received)
		    *signal_received = SIGUSR1;
		  goto done;
		}
	    }
	}
  
      /* should we re-use previous active remote address? */
      if (link_socket_actual_defined (&sock->info.lsa->actual))
	{
	  msg (M_INFO, "TCP/UDP: Preserving recently used remote address: %s",
	       print_link_socket_actual (&sock->info.lsa->actual, &gc));
	  if (remote_dynamic)
	    *remote_dynamic = NULL;
	}
      else
	{
          CLEAR (sock->info.lsa->actual);
          if(sock->info.lsa->current_remote)
            {
              set_actual_address (&sock->info.lsa->actual,
                                  sock->info.lsa->current_remote);
            }
	}

      /* remember that we finished */
      sock->did_resolve_remote = true;
    }

 done:
  gc_free (&gc);
}



struct link_socket *
link_socket_new (void)
{
  struct link_socket *sock;

  ALLOC_OBJ_CLEAR (sock, struct link_socket);
  sock->sd = SOCKET_UNDEFINED;
#ifdef ENABLE_SOCKS
  sock->ctrl_sd = SOCKET_UNDEFINED;
#endif
  return sock;
}

void
create_new_socket (struct link_socket* sock, int mark)
{
   if (sock->bind_local) {
      resolve_bind_local (sock, sock->info.af);
  }
  resolve_remote (sock, 1, NULL, NULL);
  create_socket (sock);

  /* set socket buffers based on --sndbuf and --rcvbuf options */
  socket_set_buffers (sock->sd, &sock->socket_buffer_sizes);
    
  /* set socket to --mark packets with given value */
  socket_set_mark (sock->sd, mark);

  if (sock->bind_local)
    bind_local(sock);
    
}


/* bind socket if necessary */
void
link_socket_init_phase1 (struct link_socket *sock,
			 const char *local_host,
			 const char *local_port,
			 const char *remote_host,
			 const char *remote_port,
			 int proto,
       sa_family_t af,
			 int mode,
			 const struct link_socket *accept_from,
#ifdef ENABLE_HTTP_PROXY
			 struct http_proxy_info *http_proxy,
#endif
#ifdef ENABLE_SOCKS
			 struct socks_proxy_info *socks_proxy,
#endif
#ifdef ENABLE_DEBUG
			 int gremlin,
#endif
			 bool bind_local,
			 bool remote_float,
			 int inetd,
			 struct link_socket_addr *lsa,
			 const char *ipchange_command,
			 const struct plugin_list *plugins,
			 int resolve_retry_seconds,
			 int connect_timeout,
			 int mtu_discover_type,
			 int rcvbuf,
			 int sndbuf,
			 int mark,
			 unsigned int sockflags)
{
  ASSERT (sock);

  sock->local_host = local_host;
  sock->local_port = local_port;
  sock->remote_host = remote_host;
  sock->remote_port = remote_port;

#ifdef ENABLE_HTTP_PROXY
  sock->http_proxy = http_proxy;
#endif

#ifdef ENABLE_SOCKS
  sock->socks_proxy = socks_proxy;
#endif

  sock->bind_local = bind_local;
  sock->inetd = inetd;
  sock->resolve_retry_seconds = resolve_retry_seconds;
  sock->connect_timeout = connect_timeout;
  sock->mtu_discover_type = mtu_discover_type;

#ifdef ENABLE_DEBUG
  sock->gremlin = gremlin;
#endif

  sock->socket_buffer_sizes.rcvbuf = rcvbuf;
  sock->socket_buffer_sizes.sndbuf = sndbuf;

  sock->sockflags = sockflags;

  sock->info.proto = proto;
  sock->info.af = af;
  sock->info.remote_float = remote_float;
  sock->info.lsa = lsa;
  sock->info.ipchange_command = ipchange_command;
  sock->info.plugins = plugins;

  sock->mode = mode;
  if (mode == LS_MODE_TCP_ACCEPT_FROM)
    {
      ASSERT (accept_from);
      ASSERT (sock->info.proto == PROTO_TCP_SERVER);
      ASSERT (!sock->inetd);
      sock->sd = accept_from->sd;
    }
    
  if (false)
    ;
#ifdef ENABLE_HTTP_PROXY
  /* are we running in HTTP proxy mode? */
  else if (sock->http_proxy)
    {
      ASSERT (sock->info.proto == PROTO_TCP_CLIENT && sock->info.af == AF_INET);
      ASSERT (!sock->inetd);

      /* the proxy server */
      sock->remote_host = http_proxy->options.server;
      sock->remote_port = http_proxy->options.port;

      /* the OpenVPN server we will use the proxy to connect to */
      sock->proxy_dest_host = remote_host;
      sock->proxy_dest_port = remote_port;
    }
#endif
#ifdef ENABLE_SOCKS
  /* or in Socks proxy mode? */
  else if (sock->socks_proxy)
    {
      ASSERT (sock->info.af == AF_INET);
      ASSERT (!sock->inetd);

      /* the proxy server */
      sock->remote_host = socks_proxy->server;
      sock->remote_port = socks_proxy->port;

      /* the OpenVPN server we will use the proxy to connect to */
      sock->proxy_dest_host = remote_host;
      sock->proxy_dest_port = remote_port;
    }
#endif
  else
    {
      sock->remote_host = remote_host;
      sock->remote_port = remote_port;
    }

  /* bind behavior for TCP server vs. client */
  if (sock->info.proto == PROTO_TCP_SERVER && sock->info.af==AF_INET)
    {
      if (sock->mode == LS_MODE_TCP_ACCEPT_FROM)
	sock->bind_local = false;
      else
	sock->bind_local = true;
    }

  /* were we started by inetd or xinetd? */
  if (sock->inetd)
    {
      ASSERT (sock->info.proto != PROTO_TCP_CLIENT);
      ASSERT (socket_defined (inetd_socket_descriptor));
      sock->sd = inetd_socket_descriptor;
    }
  else if (mode != LS_MODE_TCP_ACCEPT_FROM)
    {
      create_new_socket (sock, mark);
    }
}

static
void phase2_inetd (struct link_socket* sock, const struct frame *frame,
                   const char *remote_dynamic, volatile int *signal_received)
{
  bool remote_changed = false;

  if (sock->info.proto == PROTO_TCP_SERVER) {
    /* AF_INET as default (and fallback) for inetd */
    sock->info.lsa->actual.dest.addr.sa.sa_family = AF_INET;
#ifdef HAVE_GETSOCKNAME
    {
      /* inetd: hint family type for dest = local's */
      struct openvpn_sockaddr local_addr;
      socklen_t addrlen = sizeof(local_addr);
      if (getsockname (sock->sd, &local_addr.addr.sa, &addrlen) == 0) {
        sock->info.lsa->actual.dest.addr.sa.sa_family = local_addr.addr.sa.sa_family;
        dmsg (D_SOCKET_DEBUG, "inetd(%s): using sa_family=%d from getsockname(%d)",
              proto2ascii(sock->info.proto, sock->info.af, false), local_addr.addr.sa.sa_family,
              sock->sd);
      } else
        msg (M_WARN, "inetd(%s): getsockname(%d) failed, using AF_INET",
             proto2ascii(sock->info.proto, sock->info.af, false), sock->sd);
    }
#else
    msg (M_WARN, "inetd(%s): this OS does not provide the getsockname() "
         "function, using AF_INET",
         proto2ascii(sock->info.proto, false));
#endif
    sock->sd =
      socket_listen_accept (sock->sd,
                            &sock->info.lsa->actual,
                            remote_dynamic,
                            sock->info.lsa->bind_local,
                            false,
                            sock->inetd == INETD_NOWAIT,
                            signal_received);
  }
  ASSERT (!remote_changed);
}

static void
phase2_set_socket_flags (struct link_socket* sock)
{
  /* set misc socket parameters */
  socket_set_flags (sock->sd, sock->sockflags);

  /* set socket to non-blocking mode */
  set_nonblock (sock->sd);

  /* set socket file descriptor to not pass across execs, so that
     scripts don't have access to it */
  set_cloexec (sock->sd);

#ifdef ENABLE_SOCKS
  if (socket_defined (sock->ctrl_sd))
    set_cloexec (sock->ctrl_sd);
#endif

  /* set Path MTU discovery options on the socket */
  set_mtu_discover_type (sock->sd, sock->mtu_discover_type);

#if EXTENDED_SOCKET_ERROR_CAPABILITY
  /* if the OS supports it, enable extended error passing on the socket */
  set_sock_extended_error_passing (sock->sd);
#endif
}


static void
linksock_print_addr (struct link_socket *sock)
{
  struct gc_arena gc = gc_new ();

  /* print local address */
  {
    const int msglevel = (sock->mode == LS_MODE_TCP_ACCEPT_FROM) ? D_INIT_MEDIUM : M_INFO;
    
    if (sock->inetd)
      msg (msglevel, "%s link local: [inetd]", proto2ascii (sock->info.proto, sock->info.af, true));
    else if (sock->bind_local)
      {
        /* Socket is always bound on the first matching address */
        struct addrinfo *cur;
        for (cur = sock->info.lsa->bind_local; cur; cur=cur->ai_next)
          {
            if(cur->ai_family == sock->info.lsa->actual.ai_family)
                break;
          }
        ASSERT (cur);
        msg (msglevel, "%s link local (bound): %s",
           proto2ascii (sock->info.proto, sock->info.af, true),
           print_sockaddr(cur->ai_addr,&gc));
      }
    else
        msg (msglevel, "%s link local: (not bound)",
             proto2ascii (sock->info.proto, sock->info.af, true));
    
    /* print active remote address */
    msg (msglevel, "%s link remote: %s",
         proto2ascii (sock->info.proto, sock->info.af, true),
         print_link_socket_actual_ex (&sock->info.lsa->actual,
                                      ":",
                                      PS_SHOW_PORT_IF_DEFINED,
                                      &gc));
  }
  gc_free(&gc);
}

static void
phase2_tcp_server (struct link_socket *sock, const char *remote_dynamic,
                   volatile int *signal_received)
{
  switch (sock->mode)
    {
    case LS_MODE_DEFAULT:
      sock->sd = socket_listen_accept (sock->sd,
                                       &sock->info.lsa->actual,
                                       remote_dynamic,
                                       sock->info.lsa->bind_local,
                                       true,
                                       false,
                                       signal_received);
      break;
    case LS_MODE_TCP_LISTEN:
      socket_do_listen (sock->sd,
                        sock->info.lsa->bind_local->ai_addr,
                        true,
                        false);
      break;
    case LS_MODE_TCP_ACCEPT_FROM:
      sock->sd = socket_do_accept (sock->sd,
                                   &sock->info.lsa->actual,
                                   false);
      if (!socket_defined (sock->sd))
        {
          *signal_received = SIGTERM;
          return;
        }
      tcp_connection_established (&sock->info.lsa->actual);
      break;
    default:
      ASSERT (0);
    }

}


static void
phase2_tcp_client (struct link_socket *sock, struct signal_info *sig_info)
{
#ifdef GENERAL_PROXY_SUPPORT
    bool proxy_retry = false;
#else
    const bool proxy_retry = false;
#endif
    do {
        socket_connect (&sock->sd,
                        sock->info.lsa,
                        sock->connect_timeout,
                        sig_info);
        
        if (sig_info->signal_received)
            return;
        
        if (false)
            ;
#ifdef ENABLE_HTTP_PROXY
        else if (sock->http_proxy)
            {
                proxy_retry = establish_http_proxy_passthru (sock->http_proxy,
                                                             sock->sd,
                                                             sock->proxy_dest_host,
                                                             sock->proxy_dest_port,
                                                             &sock->stream_buf.residual,
                                                             &sig_info->signal_received);
            }
#endif
#ifdef ENABLE_SOCKS
        else if (sock->socks_proxy)
            {
                establish_socks_proxy_passthru (sock->socks_proxy,
                                                sock->sd,
                                                sock->proxy_dest_host,
                                                sock->proxy_dest_port,
                                                &sig_info->signal_received);
            }
#endif
        if (proxy_retry)
            {
              /* TODO (schwabe): This code assumes AF_INET for the proxy socket
               * when retrying a connection */
                openvpn_close_socket (sock->sd);
                sock->sd = create_socket_tcp (AF_INET);
            }
    } while (proxy_retry);

}

#ifdef ENABLE_SOCKS
static void
phase2_socks_client (struct link_socket *sock, struct signal_info *sig_info)
{
    socket_connect (&sock->ctrl_sd,
                    sock->info.lsa,
                    sock->connect_timeout,
                    sig_info);
    
    if (sig_info->signal_received)
        return;
    
    establish_socks_proxy_udpassoc (sock->socks_proxy,
                                    sock->ctrl_sd,
                                    sock->sd,
                                    &sock->socks_relay.dest,
                                    &sig_info->signal_received);
    
    if (sig_info->signal_received)
        return;
    
    sock->remote_host = sock->proxy_dest_host;
    sock->remote_port = sock->proxy_dest_port;
    sock->did_resolve_remote = false;
    
    addr_zero_host(&sock->info.lsa->actual.dest);
    if (sock->info.lsa->remote_list)
        freeaddrinfo(sock->info.lsa->remote_list);
    
    resolve_remote (sock, 1, NULL, &sig_info->signal_received);
    
}
#endif

/* finalize socket initialization */
void
link_socket_init_phase2 (struct link_socket *sock,
                         const struct frame *frame,
                         struct signal_info *sig_info)
{
  const char *remote_dynamic = NULL;
  int sig_save = 0;

  ASSERT (sock);

  if (sig_info && sig_info->signal_received)
    {
      sig_save = sig_info->signal_received;
      sig_info->signal_received = 0;
    }

  /* initialize buffers */
  socket_frame_init (frame, sock);

  /*
   * Pass a remote name to connect/accept so that
   * they can test for dynamic IP address changes
   * and throw a SIGUSR1 if appropriate.
   */
  if (sock->resolve_retry_seconds)
    remote_dynamic = sock->remote_host;

  /* were we started by inetd or xinetd? */
  if (sock->inetd)
    {
      phase2_inetd (sock, frame, remote_dynamic,  &sig_info->signal_received);
      if (sig_info && sig_info->signal_received)
        goto done;

    }
  else
    {
      resolve_remote (sock, 2, &remote_dynamic,  &sig_info->signal_received);

      if (sig_info && sig_info->signal_received)
        goto done;

      if (sock->info.proto == PROTO_TCP_SERVER)
        {
          phase2_tcp_server (sock, remote_dynamic,
                             &sig_info->signal_received);
        }
      else if (sock->info.proto == PROTO_TCP_CLIENT)
        {
          phase2_tcp_client (sock, sig_info);
    
        }
#ifdef ENABLE_SOCKS
      else if (sock->info.proto == PROTO_UDP && sock->socks_proxy && sock->info.af == AF_INET)
        {
          phase2_socks_client (sock, sig_info);
#endif
        }
      if (sig_info && sig_info->signal_received)
        goto done;
    }

  phase2_set_socket_flags(sock);
  linksock_print_addr(sock);
 
 done:
  if (sig_save && sig_info)
    {
      if (!sig_info->signal_received)
        sig_info->signal_received = sig_save;
    }
}

void
link_socket_close (struct link_socket *sock)
{
  if (sock)
    {
#ifdef ENABLE_DEBUG
      const int gremlin = GREMLIN_CONNECTION_FLOOD_LEVEL (sock->gremlin);
#else
      const int gremlin = 0;
#endif

      if (socket_defined (sock->sd))
	{
#ifdef WIN32
	  close_net_event_win32 (&sock->listen_handle, sock->sd, 0);
#endif
	  if (!gremlin)
	    {
	      msg (D_LOW, "TCP/UDP: Closing socket");
	      if (openvpn_close_socket (sock->sd))
		msg (M_WARN | M_ERRNO, "TCP/UDP: Close Socket failed");
	    }
	  sock->sd = SOCKET_UNDEFINED;
#ifdef WIN32
	  if (!gremlin)
	    {
	      overlapped_io_close (&sock->reads);
	      overlapped_io_close (&sock->writes);
	    }
#endif
	}

#ifdef ENABLE_SOCKS
      if (socket_defined (sock->ctrl_sd))
	{
	  if (openvpn_close_socket (sock->ctrl_sd))
	    msg (M_WARN | M_ERRNO, "TCP/UDP: Close Socket (ctrl_sd) failed");
	  sock->ctrl_sd = SOCKET_UNDEFINED;
	}
#endif

      stream_buf_close (&sock->stream_buf);
      free_buf (&sock->stream_buf_data);
      if (!gremlin)
	free (sock);
    }
}

/* for stream protocols, allow for packet length prefix */
void
socket_adjust_frame_parameters (struct frame *frame, int proto)
{
  if (link_socket_proto_connection_oriented (proto))
    frame_add_to_extra_frame (frame, sizeof (packet_size_type));
}

void
setenv_trusted (struct env_set *es, const struct link_socket_info *info)
{
  setenv_link_socket_actual (es, "trusted", &info->lsa->actual, SA_IP_PORT);
}

static void
ipchange_fmt (const bool include_cmd, struct argv *argv, const struct link_socket_info *info, struct gc_arena *gc)
{
  const char *host = print_sockaddr_ex (&info->lsa->actual.dest.addr.sa, " ", PS_SHOW_PORT , gc);
  if (include_cmd)
    argv_printf (argv, "%sc %s",
		 info->ipchange_command,
		 host);
  else
    argv_printf (argv, "%s", host);

}

void
link_socket_connection_initiated (const struct buffer *buf,
				  struct link_socket_info *info,
				  const struct link_socket_actual *act,
				  const char *common_name,
				  struct env_set *es)
{
  struct gc_arena gc = gc_new ();
  
  info->lsa->actual = *act; /* Note: skip this line for --force-dest */
  setenv_trusted (es, info);
  info->connection_established = true;

  /* Print connection initiated message, with common name if available */
  {
    struct buffer out = alloc_buf_gc (256, &gc);
    if (common_name)
      buf_printf (&out, "[%s] ", common_name);
    buf_printf (&out, "Peer Connection Initiated with %s", print_link_socket_actual (&info->lsa->actual, &gc));
    msg (M_INFO, "%s", BSTR (&out));
  }

  /* set environmental vars */
  setenv_str (es, "common_name", common_name);

  /* Process --ipchange plugin */
  if (plugin_defined (info->plugins, OPENVPN_PLUGIN_IPCHANGE))
    {
      struct argv argv = argv_new ();
      ipchange_fmt (false, &argv, info, &gc);
      if (plugin_call (info->plugins, OPENVPN_PLUGIN_IPCHANGE, &argv, NULL, es) != OPENVPN_PLUGIN_FUNC_SUCCESS)
	msg (M_WARN, "WARNING: ipchange plugin call failed");
      argv_reset (&argv);
    }

  /* Process --ipchange option */
  if (info->ipchange_command)
    {
      struct argv argv = argv_new ();
      setenv_str (es, "script_type", "ipchange");
      ipchange_fmt (true, &argv, info, &gc);
      openvpn_run_script (&argv, es, 0, "--ipchange");
      argv_reset (&argv);
    }

  gc_free (&gc);
}

void
link_socket_bad_incoming_addr (struct buffer *buf,
			       const struct link_socket_info *info,
			       const struct link_socket_actual *from_addr)
{
  struct gc_arena gc = gc_new ();
  struct addrinfo* ai;

  switch(from_addr->dest.addr.sa.sa_family)
    {
    case AF_INET:
    case AF_INET6:
      msg (D_LINK_ERRORS,
	   "TCP/UDP: Incoming packet rejected from %s[%d], expected peer address: %s (allow this incoming source address/port by removing --remote or adding --float)",
	   print_link_socket_actual (from_addr, &gc),
	   (int)from_addr->dest.addr.sa.sa_family,
	   print_sockaddr_ex (info->lsa->remote_list->ai_addr,":" ,PS_SHOW_PORT, &gc));
          /* print additional remote addresses */
          for(ai=info->lsa->remote_list->ai_next;ai;ai=ai->ai_next) {
             msg(D_LINK_ERRORS,"or from peer address: %s",
                 print_sockaddr_ex(ai->ai_addr,":",PS_SHOW_PORT, &gc));
          }
      break;
    }
  buf->len = 0;
  gc_free (&gc);
}

void
link_socket_bad_outgoing_addr (void)
{
  dmsg (D_READ_WRITE, "TCP/UDP: No outgoing address to send packet");
}

in_addr_t
link_socket_current_remote (const struct link_socket_info *info)
{
  const struct link_socket_addr *lsa = info->lsa;

/* 
 * This logic supports "redirect-gateway" semantic, which 
 * makes sense only for PF_INET routes over PF_INET endpoints
 *
 * Maybe in the future consider PF_INET6 endpoints also ...
 * by now just ignore it
 *
 * For --remote entries with multiple addresses this
 * only return the actual endpoint we have sucessfully connected to
 */
  if (lsa->actual.dest.addr.sa.sa_family != AF_INET)
    return IPV4_INVALID_ADDR;

  if (link_socket_actual_defined (&lsa->actual))
    return ntohl (lsa->actual.dest.addr.in4.sin_addr.s_addr);
  else if (lsa->current_remote)
    return ntohl (((struct sockaddr_in*)lsa->current_remote->ai_addr)
                    ->sin_addr.s_addr);
  else
    return 0;
}

/*
 * Return a status string describing socket state.
 */
const char *
socket_stat (const struct link_socket *s, unsigned int rwflags, struct gc_arena *gc)
{
  struct buffer out = alloc_buf_gc (64, gc);
  if (s)
    {
      if (rwflags & EVENT_READ)
	{
	  buf_printf (&out, "S%s",
		      (s->rwflags_debug & EVENT_READ) ? "R" : "r");
#ifdef WIN32
	  buf_printf (&out, "%s",
		      overlapped_io_state_ascii (&s->reads));
#endif
	}
      if (rwflags & EVENT_WRITE)
	{
	  buf_printf (&out, "S%s",
		      (s->rwflags_debug & EVENT_WRITE) ? "W" : "w");
#ifdef WIN32
	  buf_printf (&out, "%s",
		      overlapped_io_state_ascii (&s->writes));
#endif
	}
    }
  else
    {
      buf_printf (&out, "S?");
    }
  return BSTR (&out);
}

/*
 * Stream buffer functions, used to packetize a TCP
 * stream connection.
 */

static inline void
stream_buf_reset (struct stream_buf *sb)
{
  dmsg (D_STREAM_DEBUG, "STREAM: RESET");
  sb->residual_fully_formed = false;
  sb->buf = sb->buf_init;
  buf_reset (&sb->next);
  sb->len = -1;
}

void
stream_buf_init (struct stream_buf *sb,
		 struct buffer *buf,
		 const unsigned int sockflags,
		 const int proto)
{
  sb->buf_init = *buf;
  sb->maxlen = sb->buf_init.len;
  sb->buf_init.len = 0;
  sb->residual = alloc_buf (sb->maxlen);
  sb->error = false;
#if PORT_SHARE
  sb->port_share_state = ((sockflags & SF_PORT_SHARE) && (proto == PROTO_TCP_SERVER))
    ? PS_ENABLED
    : PS_DISABLED;
#endif
  stream_buf_reset (sb);

  dmsg (D_STREAM_DEBUG, "STREAM: INIT maxlen=%d", sb->maxlen);
}

static inline void
stream_buf_set_next (struct stream_buf *sb)
{
  /* set up 'next' for next i/o read */
  sb->next = sb->buf;
  sb->next.offset = sb->buf.offset + sb->buf.len;
  sb->next.len = (sb->len >= 0 ? sb->len : sb->maxlen) - sb->buf.len;
  dmsg (D_STREAM_DEBUG, "STREAM: SET NEXT, buf=[%d,%d] next=[%d,%d] len=%d maxlen=%d",
       sb->buf.offset, sb->buf.len,
       sb->next.offset, sb->next.len,
       sb->len, sb->maxlen);
  ASSERT (sb->next.len > 0);
  ASSERT (buf_safe (&sb->buf, sb->next.len));
}

static inline void
stream_buf_get_final (struct stream_buf *sb, struct buffer *buf)
{
  dmsg (D_STREAM_DEBUG, "STREAM: GET FINAL len=%d",
       buf_defined (&sb->buf) ? sb->buf.len : -1);
  ASSERT (buf_defined (&sb->buf));
  *buf = sb->buf;
}

static inline void
stream_buf_get_next (struct stream_buf *sb, struct buffer *buf)
{
  dmsg (D_STREAM_DEBUG, "STREAM: GET NEXT len=%d",
       buf_defined (&sb->next) ? sb->next.len : -1);
  ASSERT (buf_defined (&sb->next));
  *buf = sb->next;
}

bool
stream_buf_read_setup_dowork (struct link_socket* sock)
{
  if (sock->stream_buf.residual.len && !sock->stream_buf.residual_fully_formed)
    {
      ASSERT (buf_copy (&sock->stream_buf.buf, &sock->stream_buf.residual));
      ASSERT (buf_init (&sock->stream_buf.residual, 0));
      sock->stream_buf.residual_fully_formed = stream_buf_added (&sock->stream_buf, 0);
      dmsg (D_STREAM_DEBUG, "STREAM: RESIDUAL FULLY FORMED [%s], len=%d",
	   sock->stream_buf.residual_fully_formed ? "YES" : "NO",
	   sock->stream_buf.residual.len);
    }

  if (!sock->stream_buf.residual_fully_formed)
    stream_buf_set_next (&sock->stream_buf);
  return !sock->stream_buf.residual_fully_formed;
}

bool
stream_buf_added (struct stream_buf *sb,
		  int length_added)
{
  dmsg (D_STREAM_DEBUG, "STREAM: ADD length_added=%d", length_added);
  if (length_added > 0)
    sb->buf.len += length_added;

  /* if length unknown, see if we can get the length prefix from
     the head of the buffer */
  if (sb->len < 0 && sb->buf.len >= (int) sizeof (packet_size_type))
    {
      packet_size_type net_size;

#if PORT_SHARE
      if (sb->port_share_state == PS_ENABLED)
	{
	  if (!is_openvpn_protocol (&sb->buf))
	    {
	      msg (D_STREAM_ERRORS, "Non-OpenVPN client protocol detected");
	      sb->port_share_state = PS_FOREIGN;
	      sb->error = true;
	      return false;
	    }
	  else
	    sb->port_share_state = PS_DISABLED;
	}
#endif

      ASSERT (buf_read (&sb->buf, &net_size, sizeof (net_size)));
      sb->len = ntohps (net_size);

      if (sb->len < 1 || sb->len > sb->maxlen)
	{
	  msg (M_WARN, "WARNING: Bad encapsulated packet length from peer (%d), which must be > 0 and <= %d -- please ensure that --tun-mtu or --link-mtu is equal on both peers -- this condition could also indicate a possible active attack on the TCP link -- [Attempting restart...]", sb->len, sb->maxlen);
	  stream_buf_reset (sb);
	  sb->error = true;
	  return false;
	}
    }

  /* is our incoming packet fully read? */
  if (sb->len > 0 && sb->buf.len >= sb->len)
    {
      /* save any residual data that's part of the next packet */
      ASSERT (buf_init (&sb->residual, 0));
      if (sb->buf.len > sb->len)
	  ASSERT (buf_copy_excess (&sb->residual, &sb->buf, sb->len));
      dmsg (D_STREAM_DEBUG, "STREAM: ADD returned TRUE, buf_len=%d, residual_len=%d",
	   BLEN (&sb->buf),
	   BLEN (&sb->residual));
      return true;
    }
  else
    {
      dmsg (D_STREAM_DEBUG, "STREAM: ADD returned FALSE (have=%d need=%d)", sb->buf.len, sb->len);
      stream_buf_set_next (sb);
      return false;
    }
}

void
stream_buf_close (struct stream_buf* sb)
{
  free_buf (&sb->residual);
}

/*
 * The listen event is a special event whose sole purpose is
 * to tell us that there's a new incoming connection on a
 * TCP socket, for use in server mode.
 */
event_t
socket_listen_event_handle (struct link_socket *s)
{
#ifdef WIN32
  if (!defined_net_event_win32 (&s->listen_handle))
    init_net_event_win32 (&s->listen_handle, FD_ACCEPT, s->sd, 0);
  return &s->listen_handle;
#else
  return s->sd;
#endif
}

/*
 * Format IP addresses in ascii
 */

const char *
print_sockaddr_ex (const struct sockaddr *sa,
				   const char* separator,
				   const unsigned int flags,
				   struct gc_arena *gc)
{
  struct buffer out = alloc_buf_gc (128, gc);
  bool addr_is_defined;
  char hostaddr[NI_MAXHOST] = "";
  char servname[NI_MAXSERV] = "";
  int status;

  socklen_t salen;
  switch(sa->sa_family)
    {
    case AF_INET:
      buf_puts (&out, "[AF_INET]");
      salen = sizeof (struct sockaddr_in);
      addr_is_defined = ((struct sockaddr_in*) sa)->sin_addr.s_addr != 0;
      break;
    case AF_INET6:
      buf_puts (&out, "[AF_INET6]");
      salen = sizeof (struct sockaddr_in6);
      addr_is_defined = !IN6_IS_ADDR_UNSPECIFIED(&((struct sockaddr_in6*) sa)->sin6_addr);
      break;
    default:
      ASSERT(0);
    }

  status = getnameinfo(sa, salen, hostaddr, sizeof (hostaddr),
              servname, sizeof(servname), NI_NUMERICHOST | NI_NUMERICSERV);

  if(status!=0) {
      buf_printf(&out,"[nameinfo() err: %s]",gai_strerror(status));
      return BSTR(&out);
  }

  if (!(flags & PS_DONT_SHOW_ADDR))
    {
      if (addr_is_defined)
        buf_puts (&out, hostaddr);
      else
        buf_puts (&out, "[undef]");
    }

  if ((flags & PS_SHOW_PORT) || (flags & PS_SHOW_PORT_IF_DEFINED))
    {
      if (separator)
        buf_puts (&out, separator);
		
      buf_puts (&out, servname);
    }
	
  return BSTR (&out);
}

const char *
print_link_socket_actual (const struct link_socket_actual *act, struct gc_arena *gc)
{
  return print_link_socket_actual_ex (act, ":", PS_SHOW_PORT|PS_SHOW_PKTINFO, gc);
}

#ifndef IF_NAMESIZE
#define IF_NAMESIZE 16
#endif

const char *
print_link_socket_actual_ex (const struct link_socket_actual *act,
			     const char *separator,
			     const unsigned int flags,
			     struct gc_arena *gc)
{
  if (act)
    {
      char ifname[IF_NAMESIZE] = "[undef]";
      struct buffer out = alloc_buf_gc (128, gc);
      buf_printf (&out, "%s", print_sockaddr_ex (&act->dest.addr.sa, separator, flags, gc));
#if ENABLE_IP_PKTINFO
      if ((flags & PS_SHOW_PKTINFO) && addr_defined_ipi(act))
	{
	  switch(act->dest.addr.sa.sa_family)
	    {
	    case AF_INET:
		{
		  struct openvpn_sockaddr sa;
		  CLEAR (sa);
		  sa.addr.in4.sin_family = AF_INET;
#ifdef IP_PKTINFO
		  sa.addr.in4.sin_addr = act->pi.in4.ipi_spec_dst;
		  if_indextoname(act->pi.in4.ipi_ifindex, ifname);
#elif defined(IP_RECVDSTADDR)
		  sa.addr.in4.sin_addr = act->pi.in4;
		  ifname[0]=0;
#else
#error ENABLE_IP_PKTINFO is set without IP_PKTINFO xor IP_RECVDSTADDR (fix syshead.h)
#endif
		  buf_printf (&out, " (via %s%%%s)",
			      print_sockaddr_ex (&sa.addr.sa, separator, 0, gc),
			      ifname);
		}
	      break;
	    case AF_INET6:
		{
		  struct sockaddr_in6 sin6;
		  char buf[INET6_ADDRSTRLEN] = "[undef]";
		  CLEAR(sin6);
		  sin6.sin6_family = AF_INET6;
		  sin6.sin6_addr = act->pi.in6.ipi6_addr;
		  if_indextoname(act->pi.in6.ipi6_ifindex, ifname);
		  if (getnameinfo((struct sockaddr *)&sin6, sizeof (struct sockaddr_in6),
				  buf, sizeof (buf), NULL, 0, NI_NUMERICHOST) == 0)
		    buf_printf (&out, " (via %s%%%s)", buf, ifname);
		  else
		    buf_printf (&out, " (via [getnameinfo() err]%%%s)", ifname);
		}
	      break;
	    }
	}
#endif
      return BSTR (&out);
    }
  else
    return "[NULL]";
}

/*
 * Convert an in_addr_t in host byte order
 * to an ascii dotted quad.
 */
const char *
print_in_addr_t (in_addr_t addr, unsigned int flags, struct gc_arena *gc)
{
  struct in_addr ia;
  struct buffer out = alloc_buf_gc (64, gc);

  if (addr || !(flags & IA_EMPTY_IF_UNDEF))
    {
      CLEAR (ia);
      ia.s_addr = (flags & IA_NET_ORDER) ? addr : htonl (addr);

      buf_printf (&out, "%s", inet_ntoa (ia));
    }
  return BSTR (&out);
}

/*
 * Convert an in6_addr in host byte order
 * to an ascii representation of an IPv6 address
 */
const char *
print_in6_addr (struct in6_addr a6, unsigned int flags, struct gc_arena *gc)
{
  struct buffer out = alloc_buf_gc (64, gc);
  char tmp_out_buf[64];		/* inet_ntop wants pointer to buffer */

  if ( memcmp(&a6, &in6addr_any, sizeof(a6)) != 0 || 
       !(flags & IA_EMPTY_IF_UNDEF))
    {
      inet_ntop (AF_INET6, &a6, tmp_out_buf, sizeof(tmp_out_buf)-1);
      buf_printf (&out, "%s", tmp_out_buf );
    }
  return BSTR (&out);
}

#ifndef UINT8_MAX
# define UINT8_MAX 0xff
#endif

/* add some offset to an ipv6 address
 * (add in steps of 8 bits, taking overflow into next round)
 */
struct in6_addr add_in6_addr( struct in6_addr base, uint32_t add )
{
    int i;

    for( i=15; i>=0 && add > 0 ; i-- )
    {
	register int carry;
	register uint32_t h;

	h = (unsigned char) base.s6_addr[i];
	base.s6_addr[i] = (h+add) & UINT8_MAX;

	/* using explicit carry for the 8-bit additions will catch
         * 8-bit and(!) 32-bit overruns nicely
         */
	carry = ((h & 0xff)  + (add & 0xff)) >> 8;
	add = (add>>8) + carry;
    }
    return base;
}

/* set environmental variables for ip/port in *addr */
void
setenv_sockaddr (struct env_set *es, const char *name_prefix, const struct openvpn_sockaddr *addr, const unsigned int flags)
{
  char name_buf[256];

  char buf[128];
  switch(addr->addr.sa.sa_family)
    {
    case AF_INET:
      if (flags & SA_IP_PORT)
	openvpn_snprintf (name_buf, sizeof (name_buf), "%s_ip", name_prefix);
      else
	openvpn_snprintf (name_buf, sizeof (name_buf), "%s", name_prefix);

      setenv_str (es, name_buf, inet_ntoa (addr->addr.in4.sin_addr));

      if ((flags & SA_IP_PORT) && addr->addr.in4.sin_port)
	{
	  openvpn_snprintf (name_buf, sizeof (name_buf), "%s_port", name_prefix);
	  setenv_int (es, name_buf, ntohs (addr->addr.in4.sin_port));
	}
      break;
    case AF_INET6:
      openvpn_snprintf (name_buf, sizeof (name_buf), "%s_ip6", name_prefix);
      getnameinfo(&addr->addr.sa, sizeof (struct sockaddr_in6),
		  buf, sizeof(buf), NULL, 0, NI_NUMERICHOST);
      setenv_str (es, name_buf, buf);

      if ((flags & SA_IP_PORT) && addr->addr.in6.sin6_port)
	{
	  openvpn_snprintf (name_buf, sizeof (name_buf), "%s_port", name_prefix);
	  setenv_int (es, name_buf, ntohs (addr->addr.in6.sin6_port));
	}
      break;
    }
}

void
setenv_in_addr_t (struct env_set *es, const char *name_prefix, in_addr_t addr, const unsigned int flags)
{
  if (addr || !(flags & SA_SET_IF_NONZERO))
    {
      struct openvpn_sockaddr si;
      CLEAR (si);
      si.addr.in4.sin_family = AF_INET;
      si.addr.in4.sin_addr.s_addr = htonl (addr);
      setenv_sockaddr (es, name_prefix, &si, flags);
    }
}

void
setenv_link_socket_actual (struct env_set *es,
			   const char *name_prefix,
			   const struct link_socket_actual *act,
			   const unsigned int flags)
{
  setenv_sockaddr (es, name_prefix, &act->dest, flags);
}

/*
 * Convert protocol names between index and ascii form.
 */

struct proto_names {
  const char *short_form;
  const char *display_form;
  sa_family_t proto_af;
  int proto;
};

/* Indexed by PROTO_x */
static const struct proto_names proto_names[] = {
  {"proto-uninitialized",        "proto-NONE", AF_UNSPEC, PROTO_NONE},
  {"udp",        "UDP", AF_UNSPEC, PROTO_UDP},
  {"udp4",        "UDPv4", AF_INET, PROTO_UDP},
  {"tcp-server", "TCPv4_SERVER", AF_INET, PROTO_TCP_SERVER},
  {"tcp-client", "TCPv4_CLIENT", AF_INET, PROTO_TCP_CLIENT},
  {"tcp",        "TCP", AF_UNSPEC, PROTO_TCP},
  {"tcp4",        "TCPv4", AF_INET, PROTO_TCP},
  {"udp6"       ,"UDPv6", AF_INET6, PROTO_UDP},
  {"tcp6-server","TCPv6_SERVER", AF_INET6, PROTO_TCP_SERVER},
  {"tcp6-client","TCPv6_CLIENT", AF_INET6, PROTO_TCP_CLIENT},
  {"tcp6"       ,"TCPv6", AF_INET6, PROTO_TCP},
};

bool
proto_is_net(int proto)
{
  if (proto < 0 || proto >= PROTO_N)
    ASSERT(0);
    return proto != PROTO_NONE;
}
bool
proto_is_dgram(int proto)
{
    return proto_is_udp(proto);
}

bool
proto_is_udp(int proto)
{
  if (proto < 0 || proto >= PROTO_N)
    ASSERT(0);
  return proto == PROTO_UDP;
}

bool
proto_is_tcp(int proto)
{
  if (proto < 0 || proto >= PROTO_N)
    ASSERT(0);
  return proto == PROTO_TCP_CLIENT || proto == PROTO_TCP_SERVER || proto == PROTO_TCP_CLIENT;
}

int
ascii2proto (const char* proto_name)
{
  int i;
  for (i = 0; i < SIZE (proto_names); ++i)
    if (!strcmp (proto_name, proto_names[i].short_form))
      return proto_names[i].proto;
  return -1;
}

sa_family_t
ascii2af (const char* proto_name)
{
    int i;
    for (i = 0; i < SIZE (proto_names); ++i)
        if (!strcmp (proto_name, proto_names[i].short_form))
            return proto_names[i].proto_af;
    return 0;
}

const char *
proto2ascii (int proto, sa_family_t af, bool display_form)
{
  unsigned int i;
  for (i = 0; i < SIZE (proto_names); ++i)
    {
      if(proto_names[i].proto_af == af && proto_names[i].proto == proto) 
        {
          if(display_form)
              return proto_names[i].display_form;
          else
              return proto_names[i].short_form;
        }
    }

  return "[unknown protocol]";
}

const char *
proto2ascii_all (struct gc_arena *gc)
{
  struct buffer out = alloc_buf_gc (256, gc);
  int i;

  for (i = 0; i < SIZE (proto_names); ++i)
    {
      if (i)
	buf_printf(&out, " ");
      buf_printf(&out, "[%s]", proto_names[i].short_form);
    }
  return BSTR (&out);
}

int
addr_guess_family(sa_family_t af, const char *name) 
{
  unsigned short ret;
  if (af)
    {
      return af;	/* already stamped */
    } 
  else
    {
      struct addrinfo hints , *ai;
      int err;
      CLEAR(hints);
      hints.ai_flags = AI_NUMERICHOST;
      err = getaddrinfo(name, NULL, &hints, &ai);
      if ( 0 == err )
	{
	  ret=ai->ai_family;
	  freeaddrinfo(ai);
	  return ret;
	}
    }
  return AF_INET;	/* default */
}
const char *
addr_family_name (int af) 
{
  switch (af)
    {
    case AF_INET:  return "AF_INET";
    case AF_INET6: return "AF_INET6";
    }
  return "AF_UNSPEC";
}

/*
 * Given a local proto, return local proto
 * if !remote, or compatible remote proto
 * if remote.
 *
 * This is used for options compatibility
 * checking.
 *
 * IPv6 and IPv4 protocols are comptabile but OpenVPN
 * has always sent UDPv4, TCPv4 over the wire. Keep these
 * strings for backward compatbility
 */
int
proto_remote (int proto, bool remote)
{
  ASSERT (proto >= 0 && proto < PROTO_N);
  if (remote)
    {
      switch (proto)
      {
<<<<<<< HEAD
      case PROTO_TCPv4_SERVER: return PROTO_TCPv4_CLIENT;
      case PROTO_TCPv4_CLIENT: return PROTO_TCPv4_SERVER;
      case PROTO_TCPv6_SERVER: return PROTO_TCPv4_CLIENT;
      case PROTO_TCPv6_CLIENT: return PROTO_TCPv4_SERVER;
      case PROTO_UDPv6: return PROTO_UDPv4;
      }
    }
  else
    {
      switch (proto)
      {
      case PROTO_TCPv6_SERVER: return PROTO_TCPv4_SERVER;
      case PROTO_TCPv6_CLIENT: return PROTO_TCPv4_CLIENT;
      case PROTO_UDPv6: return PROTO_UDPv4;
=======
	case PROTO_TCP_SERVER: return PROTO_TCP_CLIENT;
	case PROTO_TCP_CLIENT: return PROTO_TCP_SERVER;
>>>>>>> 534467a2
      }
    }
  return proto;
}

/*
 * Bad incoming address lengths that differ from what
 * we expect are considered to be fatal errors.
 */
void
bad_address_length (int actual, int expected)
{
  msg (M_FATAL, "ERROR: received strange incoming packet with an address length of %d -- we only accept address lengths of %d.",
       actual,
       expected);
}

/*
 * Socket Read Routines
 */

int
link_socket_read_tcp (struct link_socket *sock,
		      struct buffer *buf)
{
  int len = 0;

  if (!sock->stream_buf.residual_fully_formed)
    {
#ifdef WIN32
      len = socket_finalize (sock->sd, &sock->reads, buf, NULL);
#else
      struct buffer frag;
      stream_buf_get_next (&sock->stream_buf, &frag);
      len = recv (sock->sd, BPTR (&frag), BLEN (&frag), MSG_NOSIGNAL);
#endif

      if (!len)
	sock->stream_reset = true;
      if (len <= 0)
	return buf->len = len;
    }

  if (sock->stream_buf.residual_fully_formed
      || stream_buf_added (&sock->stream_buf, len)) /* packet complete? */
    {
      stream_buf_get_final (&sock->stream_buf, buf);
      stream_buf_reset (&sock->stream_buf);
      return buf->len;
    }
  else
    return buf->len = 0; /* no error, but packet is still incomplete */
}

#ifndef WIN32

#if ENABLE_IP_PKTINFO

#pragma pack(1) /* needed to keep structure size consistent for 32 vs. 64-bit architectures */
struct openvpn_in4_pktinfo
{
  struct cmsghdr cmsghdr;
#ifdef HAVE_IN_PKTINFO
  struct in_pktinfo pi4;
#elif defined(IP_RECVDSTADDR)
  struct in_addr pi4;
#endif
};
struct openvpn_in6_pktinfo
{
  struct cmsghdr cmsghdr;
  struct in6_pktinfo pi6;
};

union openvpn_pktinfo {
	struct openvpn_in4_pktinfo msgpi4;
	struct openvpn_in6_pktinfo msgpi6;
};
#pragma pack()

static socklen_t
link_socket_read_udp_posix_recvmsg (struct link_socket *sock,
				    struct buffer *buf,
				    int maxsize,
				    struct link_socket_actual *from)
{
  struct iovec iov;
  union openvpn_pktinfo opi;
  struct msghdr mesg;
  socklen_t fromlen = sizeof (from->dest.addr);

  iov.iov_base = BPTR (buf);
  iov.iov_len = maxsize;
  mesg.msg_iov = &iov;
  mesg.msg_iovlen = 1;
  mesg.msg_name = &from->dest.addr;
  mesg.msg_namelen = fromlen;
  mesg.msg_control = &opi;
  mesg.msg_controllen = sizeof opi;
  buf->len = recvmsg (sock->sd, &mesg, 0);
  if (buf->len >= 0)
    {
      struct cmsghdr *cmsg;
      fromlen = mesg.msg_namelen;
      cmsg = CMSG_FIRSTHDR (&mesg);
      if (cmsg != NULL
	  && CMSG_NXTHDR (&mesg, cmsg) == NULL
#ifdef IP_PKTINFO
	  && cmsg->cmsg_level == SOL_IP 
	  && cmsg->cmsg_type == IP_PKTINFO
#elif defined(IP_RECVDSTADDR)
	  && cmsg->cmsg_level == IPPROTO_IP
	  && cmsg->cmsg_type == IP_RECVDSTADDR
#else
#error ENABLE_IP_PKTINFO is set without IP_PKTINFO xor IP_RECVDSTADDR (fix syshead.h)
#endif
	  && cmsg->cmsg_len >= sizeof (struct openvpn_in4_pktinfo))
	{
#ifdef IP_PKTINFO
	  struct in_pktinfo *pkti = (struct in_pktinfo *) CMSG_DATA (cmsg);
	  from->pi.in4.ipi_ifindex = pkti->ipi_ifindex;
	  from->pi.in4.ipi_spec_dst = pkti->ipi_spec_dst;
#elif defined(IP_RECVDSTADDR)
	  from->pi.in4 = *(struct in_addr*) CMSG_DATA (cmsg);
#else
#error ENABLE_IP_PKTINFO is set without IP_PKTINFO xor IP_RECVDSTADDR (fix syshead.h)
#endif
	}
      else if (cmsg != NULL
	  && CMSG_NXTHDR (&mesg, cmsg) == NULL
	  && cmsg->cmsg_level == IPPROTO_IPV6 
	  && cmsg->cmsg_type == IPV6_PKTINFO
	  && cmsg->cmsg_len >= sizeof (struct openvpn_in6_pktinfo))
	{
	  struct in6_pktinfo *pkti6 = (struct in6_pktinfo *) CMSG_DATA (cmsg);
	  from->pi.in6.ipi6_ifindex = pkti6->ipi6_ifindex;
	  from->pi.in6.ipi6_addr = pkti6->ipi6_addr;
	}
    }
  return fromlen;
}
#endif

int
link_socket_read_udp_posix (struct link_socket *sock,
			    struct buffer *buf,
			    int maxsize,
			    struct link_socket_actual *from)
{
  socklen_t fromlen = sizeof (from->dest.addr);
  socklen_t expectedlen = af_addr_size(sock->info.af);
  addr_zero_host(&from->dest);
  ASSERT (buf_safe (buf, maxsize));
#if ENABLE_IP_PKTINFO
  /* Both PROTO_UDPv4 and PROTO_UDPv6 */
  if (proto_is_udp(sock->info.proto) && sock->sockflags & SF_USE_IP_PKTINFO)
    fromlen = link_socket_read_udp_posix_recvmsg (sock, buf, maxsize, from);
  else
#endif
    buf->len = recvfrom (sock->sd, BPTR (buf), maxsize, 0,
			 &from->dest.addr.sa, &fromlen);
  if (buf->len >= 0 && expectedlen && fromlen != expectedlen)
    bad_address_length (fromlen, expectedlen);
  return buf->len;
}

#endif

/*
 * Socket Write Routines
 */

int
link_socket_write_tcp (struct link_socket *sock,
		       struct buffer *buf,
		       struct link_socket_actual *to)
{
  packet_size_type len = BLEN (buf);
  dmsg (D_STREAM_DEBUG, "STREAM: WRITE %d offset=%d", (int)len, buf->offset);
  ASSERT (len <= sock->stream_buf.maxlen);
  len = htonps (len);
  ASSERT (buf_write_prepend (buf, &len, sizeof (len)));
#ifdef WIN32
  return link_socket_write_win32 (sock, buf, to);
#else
  return link_socket_write_tcp_posix (sock, buf, to);  
#endif
}

#if ENABLE_IP_PKTINFO

size_t
link_socket_write_udp_posix_sendmsg (struct link_socket *sock,
				     struct buffer *buf,
				     struct link_socket_actual *to)
{
  struct iovec iov;
  struct msghdr mesg;
  struct cmsghdr *cmsg;

  iov.iov_base = BPTR (buf);
  iov.iov_len = BLEN (buf);
  mesg.msg_iov = &iov;
  mesg.msg_iovlen = 1;
  switch (to->ai_family)
    {
    case AF_INET:
      {
        struct openvpn_in4_pktinfo msgpi4;
        mesg.msg_name = &to->dest.addr.sa;
        mesg.msg_namelen = sizeof (struct sockaddr_in);
        mesg.msg_control = &msgpi4;
        mesg.msg_controllen = sizeof msgpi4;
        mesg.msg_flags = 0;
        cmsg = CMSG_FIRSTHDR (&mesg);
        cmsg->cmsg_len = sizeof (struct openvpn_in4_pktinfo);
#ifdef HAVE_IN_PKTINFO
        cmsg->cmsg_level = SOL_IP;
        cmsg->cmsg_type = IP_PKTINFO;
	{
        struct in_pktinfo *pkti;
        pkti = (struct in_pktinfo *) CMSG_DATA (cmsg);
        pkti->ipi_ifindex = to->pi.in4.ipi_ifindex;
        pkti->ipi_spec_dst = to->pi.in4.ipi_spec_dst;
        pkti->ipi_addr.s_addr = 0;
	}
#elif defined(IP_RECVDSTADDR)
        cmsg->cmsg_level = IPPROTO_IP;
        cmsg->cmsg_type = IP_RECVDSTADDR;
        *(struct in_addr *) CMSG_DATA (cmsg) = to->pi.in4;
#else
#error ENABLE_IP_PKTINFO is set without IP_PKTINFO xor IP_RECVDSTADDR (fix syshead.h)
#endif
        break;
      }
    case AF_INET6:
      {
        struct openvpn_in6_pktinfo msgpi6;
        struct in6_pktinfo *pkti6;
        mesg.msg_name = &to->dest.addr.sa;
        mesg.msg_namelen = sizeof (struct sockaddr_in6);
        mesg.msg_control = &msgpi6;
        mesg.msg_controllen = sizeof msgpi6;
        mesg.msg_flags = 0;
        cmsg = CMSG_FIRSTHDR (&mesg);
        cmsg->cmsg_len = sizeof (struct openvpn_in6_pktinfo);
        cmsg->cmsg_level = IPPROTO_IPV6;
        cmsg->cmsg_type = IPV6_PKTINFO;
        pkti6 = (struct in6_pktinfo *) CMSG_DATA (cmsg);
        pkti6->ipi6_ifindex = to->pi.in6.ipi6_ifindex;
        pkti6->ipi6_addr = to->pi.in6.ipi6_addr;
        break;
      }
    default: ASSERT(0);
    }
  return sendmsg (sock->sd, &mesg, 0);
}

#endif

/*
 * Win32 overlapped socket I/O functions.
 */

#ifdef WIN32

int
socket_recv_queue (struct link_socket *sock, int maxsize)
{
  if (sock->reads.iostate == IOSTATE_INITIAL)
    {
      WSABUF wsabuf[1];
      int status;

      /* reset buf to its initial state */
      if (proto_is_udp(sock->info.proto))
	{
	  sock->reads.buf = sock->reads.buf_init;
	}
      else if (proto_is_tcp(sock->info.proto))
	{
	  stream_buf_get_next (&sock->stream_buf, &sock->reads.buf);
	}
      else
	{
	  ASSERT (0);
	}

      /* Win32 docs say it's okay to allocate the wsabuf on the stack */
      wsabuf[0].buf = BPTR (&sock->reads.buf);
      wsabuf[0].len = maxsize ? maxsize : BLEN (&sock->reads.buf);

      /* check for buffer overflow */
      ASSERT (wsabuf[0].len <= BLEN (&sock->reads.buf));

      /* the overlapped read will signal this event on I/O completion */
      ASSERT (ResetEvent (sock->reads.overlapped.hEvent));
      sock->reads.flags = 0;

      if (proto_is_udp(sock->info.proto))
	{
	  sock->reads.addr_defined = true;
	  if (sock->info.proto == PROTO_UDPv6)
	    sock->reads.addrlen = sizeof (sock->reads.addr6);
	  else
	    sock->reads.addrlen = sizeof (sock->reads.addr);
	  status = WSARecvFrom(
			       sock->sd,
			       wsabuf,
			       1,
			       &sock->reads.size,
			       &sock->reads.flags,
			       (struct sockaddr *) &sock->reads.addr,
			       &sock->reads.addrlen,
			       &sock->reads.overlapped,
			       NULL);
	}
      else if (proto_is_tcp(sock->info.proto))
	{
	  sock->reads.addr_defined = false;
	  status = WSARecv(
			   sock->sd,
			   wsabuf,
			   1,
			   &sock->reads.size,
			   &sock->reads.flags,
			   &sock->reads.overlapped,
			   NULL);
	}
      else
	{
	  status = 0;
	  ASSERT (0);
	}

      if (!status) /* operation completed immediately? */
	{
	  int addrlen = af_addr_size(sock->info.lsa->local.addr.sa.sa_family);
	  if (sock->reads.addr_defined && sock->reads.addrlen != addrlen)
	    bad_address_length (sock->reads.addrlen, addrlen);
	  sock->reads.iostate = IOSTATE_IMMEDIATE_RETURN;

	  /* since we got an immediate return, we must signal the event object ourselves */
	  ASSERT (SetEvent (sock->reads.overlapped.hEvent));
	  sock->reads.status = 0;

	  dmsg (D_WIN32_IO, "WIN32 I/O: Socket Receive immediate return [%d,%d]",
	       (int) wsabuf[0].len,
	       (int) sock->reads.size);	       
	}
      else
	{
	  status = WSAGetLastError (); 
	  if (status == WSA_IO_PENDING) /* operation queued? */
	    {
	      sock->reads.iostate = IOSTATE_QUEUED;
	      sock->reads.status = status;
	      dmsg (D_WIN32_IO, "WIN32 I/O: Socket Receive queued [%d]",
		   (int) wsabuf[0].len);
	    }
	  else /* error occurred */
	    {
	      struct gc_arena gc = gc_new ();
	      ASSERT (SetEvent (sock->reads.overlapped.hEvent));
	      sock->reads.iostate = IOSTATE_IMMEDIATE_RETURN;
	      sock->reads.status = status;
	      dmsg (D_WIN32_IO, "WIN32 I/O: Socket Receive error [%d]: %s",
		   (int) wsabuf[0].len,
		   strerror_win32 (status, &gc));
	      gc_free (&gc);
	    }
	}
    }
  return sock->reads.iostate;
}

int
socket_send_queue (struct link_socket *sock, struct buffer *buf, const struct link_socket_actual *to)
{
  if (sock->writes.iostate == IOSTATE_INITIAL)
    {
      WSABUF wsabuf[1];
      int status;
 
      /* make a private copy of buf */
      sock->writes.buf = sock->writes.buf_init;
      sock->writes.buf.len = 0;
      ASSERT (buf_copy (&sock->writes.buf, buf));

      /* Win32 docs say it's okay to allocate the wsabuf on the stack */
      wsabuf[0].buf = BPTR (&sock->writes.buf);
      wsabuf[0].len = BLEN (&sock->writes.buf);

      /* the overlapped write will signal this event on I/O completion */
      ASSERT (ResetEvent (sock->writes.overlapped.hEvent));
      sock->writes.flags = 0;

      if (proto_is_udp(sock->info.proto))
	{
	  /* set destination address for UDP writes */
	  sock->writes.addr_defined = true;
	  if (sock->info.proto == PROTO_UDPv6)
	    {
	      sock->writes.addr6 = to->dest.addr.in6;
	      sock->writes.addrlen = sizeof (sock->writes.addr6);
	    }
	  else
	    {
	      sock->writes.addr = to->dest.addr.in4;
	      sock->writes.addrlen = sizeof (sock->writes.addr);
	    }

	  status = WSASendTo(
			       sock->sd,
			       wsabuf,
			       1,
			       &sock->writes.size,
			       sock->writes.flags,
			       (struct sockaddr *) &sock->writes.addr,
			       sock->writes.addrlen,
			       &sock->writes.overlapped,
			       NULL);
	}
      else if (proto_is_tcp(sock->info.proto))
	{
	  /* destination address for TCP writes was established on connection initiation */
	  sock->writes.addr_defined = false;

	  status = WSASend(
			   sock->sd,
			   wsabuf,
			   1,
			   &sock->writes.size,
			   sock->writes.flags,
			   &sock->writes.overlapped,
			   NULL);
	}
      else 
	{
	  status = 0;
	  ASSERT (0);
	}

      if (!status) /* operation completed immediately? */
	{
	  sock->writes.iostate = IOSTATE_IMMEDIATE_RETURN;

	  /* since we got an immediate return, we must signal the event object ourselves */
	  ASSERT (SetEvent (sock->writes.overlapped.hEvent));

	  sock->writes.status = 0;

	  dmsg (D_WIN32_IO, "WIN32 I/O: Socket Send immediate return [%d,%d]",
	       (int) wsabuf[0].len,
	       (int) sock->writes.size);	       
	}
      else
	{
	  status = WSAGetLastError (); 
	  if (status == WSA_IO_PENDING) /* operation queued? */
	    {
	      sock->writes.iostate = IOSTATE_QUEUED;
	      sock->writes.status = status;
	      dmsg (D_WIN32_IO, "WIN32 I/O: Socket Send queued [%d]",
		   (int) wsabuf[0].len);
	    }
	  else /* error occurred */
	    {
	      struct gc_arena gc = gc_new ();
	      ASSERT (SetEvent (sock->writes.overlapped.hEvent));
	      sock->writes.iostate = IOSTATE_IMMEDIATE_RETURN;
	      sock->writes.status = status;

	      dmsg (D_WIN32_IO, "WIN32 I/O: Socket Send error [%d]: %s",
		   (int) wsabuf[0].len,
		   strerror_win32 (status, &gc));

	      gc_free (&gc);
	    }
	}
    }
  return sock->writes.iostate;
}

int
socket_finalize (SOCKET s,
		 struct overlapped_io *io,
		 struct buffer *buf,
		 struct link_socket_actual *from)
{
  int ret = -1;
  BOOL status;

  switch (io->iostate)
    {
    case IOSTATE_QUEUED:
      status = WSAGetOverlappedResult(
				      s,
				      &io->overlapped,
				      &io->size,
				      FALSE,
				      &io->flags
				      );
      if (status)
	{
	  /* successful return for a queued operation */
	  if (buf)
	    *buf = io->buf;
	  ret = io->size;
	  io->iostate = IOSTATE_INITIAL;
	  ASSERT (ResetEvent (io->overlapped.hEvent));

	  dmsg (D_WIN32_IO, "WIN32 I/O: Socket Completion success [%d]", ret);
	}
      else
	{
	  /* error during a queued operation */
	  ret = -1;
	  if (WSAGetLastError() != WSA_IO_INCOMPLETE)
	    {
	      /* if no error (i.e. just not finished yet), then DON'T execute this code */
	      io->iostate = IOSTATE_INITIAL;
	      ASSERT (ResetEvent (io->overlapped.hEvent));
	      msg (D_WIN32_IO | M_ERRNO, "WIN32 I/O: Socket Completion error");
	    }
	}
      break;

    case IOSTATE_IMMEDIATE_RETURN:
      io->iostate = IOSTATE_INITIAL;
      ASSERT (ResetEvent (io->overlapped.hEvent));
      if (io->status)
	{
	  /* error return for a non-queued operation */
	  WSASetLastError (io->status);
	  ret = -1;
	  msg (D_WIN32_IO | M_ERRNO, "WIN32 I/O: Socket Completion non-queued error");
	}
      else
	{
	  /* successful return for a non-queued operation */
	  if (buf)
	    *buf = io->buf;
	  ret = io->size;
	  dmsg (D_WIN32_IO, "WIN32 I/O: Socket Completion non-queued success [%d]", ret);
	}
      break;

    case IOSTATE_INITIAL: /* were we called without proper queueing? */
      WSASetLastError (WSAEINVAL);
      ret = -1;
      dmsg (D_WIN32_IO, "WIN32 I/O: Socket Completion BAD STATE");
      break;

    default:
      ASSERT (0);
    }
  
  /* return from address if requested */
  if (from)
    {
      if (ret >= 0 && io->addr_defined)
	{
	  /* TODO(jjo): streamline this mess */
	  /* in this func we dont have relevant info about the PF_ of this
	   * endpoint, as link_socket_actual will be zero for the 1st received packet
	   *
	   * Test for inets PF_ possible sizes
	   */
	  switch (io->addrlen)
	    {
	    case sizeof(struct sockaddr_in):
	    case sizeof(struct sockaddr_in6):
	    /* TODO(jjo): for some reason (?) I'm getting 24,28 for AF_INET6
	     * under WIN32*/
	    case sizeof(struct sockaddr_in6)-4:
	      break;
	    default:
	      bad_address_length (io->addrlen, af_addr_size(io->addr.sin_family));
	    }

	  switch (io->addr.sin_family)
	    {
	    case AF_INET:
	      from->dest.addr.in4 = io->addr;
	      break;
	    case AF_INET6:
	      from->dest.addr.in6 = io->addr6;
	      break;
	    }
	}
      else
	CLEAR (from->dest.addr);
    }
  
  if (buf)
    buf->len = ret;
  return ret;
}

#endif /* WIN32 */

/*
 * Socket event notification
 */

unsigned int
socket_set (struct link_socket *s,
	    struct event_set *es,
	    unsigned int rwflags,
	    void *arg,
	    unsigned int *persistent)
{
  if (s)
    {
      if ((rwflags & EVENT_READ) && !stream_buf_read_setup (s))
	{
	  ASSERT (!persistent);
	  rwflags &= ~EVENT_READ;
	}
      
#ifdef WIN32
      if (rwflags & EVENT_READ)
	socket_recv_queue (s, 0);
#endif

      /* if persistent is defined, call event_ctl only if rwflags has changed since last call */
      if (!persistent || *persistent != rwflags)
	{
	  event_ctl (es, socket_event_handle (s), rwflags, arg);
	  if (persistent)
	    *persistent = rwflags;
	}

      s->rwflags_debug = rwflags;
    }
  return rwflags;
}

void
sd_close (socket_descriptor_t *sd)
{
  if (sd && socket_defined (*sd))
    {
      openvpn_close_socket (*sd);
      *sd = SOCKET_UNDEFINED;
    }
}

#if UNIX_SOCK_SUPPORT

/*
 * code for unix domain sockets
 */

const char *
sockaddr_unix_name (const struct sockaddr_un *local, const char *null)
{
  if (local && local->sun_family == PF_UNIX)
    return local->sun_path;
  else
    return null;
}

socket_descriptor_t
create_socket_unix (void)
{
  socket_descriptor_t sd;

  if ((sd = socket (PF_UNIX, SOCK_STREAM, 0)) < 0)
    msg (M_ERR, "Cannot create unix domain socket");
  return sd;
}

void
socket_bind_unix (socket_descriptor_t sd,
		  struct sockaddr_un *local,
		  const char *prefix)
{
  struct gc_arena gc = gc_new ();

#ifdef HAVE_UMASK
  const mode_t orig_umask = umask (0);
#endif

  if (bind (sd, (struct sockaddr *) local, sizeof (struct sockaddr_un)))
    {
      const int errnum = openvpn_errno ();
      msg (M_FATAL, "%s: Socket bind[%d] failed on unix domain socket %s: %s",
	   prefix,
	   (int)sd,
           sockaddr_unix_name (local, "NULL"),
           strerror_ts (errnum, &gc));
    }

#ifdef HAVE_UMASK
  umask (orig_umask);
#endif

  gc_free (&gc);
}

socket_descriptor_t
socket_accept_unix (socket_descriptor_t sd,
		    struct sockaddr_un *remote)
{
  socklen_t remote_len = sizeof (struct sockaddr_un);
  socket_descriptor_t ret;

  CLEAR (*remote);
  ret = accept (sd, (struct sockaddr *) remote, &remote_len);
  return ret;
}

int
socket_connect_unix (socket_descriptor_t sd,
		     struct sockaddr_un *remote)
{
  int status = connect (sd, (struct sockaddr *) remote, sizeof (struct sockaddr_un));
  if (status)
    status = openvpn_errno ();
  return status;
}

void
sockaddr_unix_init (struct sockaddr_un *local, const char *path)
{
  local->sun_family = PF_UNIX;
  strncpynt (local->sun_path, path, sizeof (local->sun_path));
}

void
socket_delete_unix (const struct sockaddr_un *local)
{
  const char *name = sockaddr_unix_name (local, NULL);
#ifdef HAVE_UNLINK
  if (name && strlen (name))
    unlink (name);
#endif
}

bool
unix_socket_get_peer_uid_gid (const socket_descriptor_t sd, int *uid, int *gid)
{
#ifdef HAVE_GETPEEREID
  uid_t u;
  gid_t g;
  if (getpeereid (sd, &u, &g) == -1) 
    return false;
  if (uid)
    *uid = u;
  if (gid)
    *gid = g;
  return true;
#elif defined(SO_PEERCRED)
  struct ucred peercred;
  socklen_t so_len = sizeof(peercred);
  if (getsockopt(sd, SOL_SOCKET, SO_PEERCRED, &peercred, &so_len) == -1) 
    return false;
  if (uid)
    *uid = peercred.uid;
  if (gid)
    *gid = peercred.gid;
  return true;
#else
  return false;
#endif
}

#endif<|MERGE_RESOLUTION|>--- conflicted
+++ resolved
@@ -173,11 +173,7 @@
   CLEAR(hints);
   hints.ai_family = ai_family;
   hints.ai_flags = AI_NUMERICHOST;
-<<<<<<< HEAD
   hints.ai_socktype = SOCK_STREAM;
-=======
->>>>>>> 534467a2
-
   
   if(flags & GETADDR_PASSIVE)
       hints.ai_flags |= AI_PASSIVE;
@@ -2561,25 +2557,8 @@
     {
       switch (proto)
       {
-<<<<<<< HEAD
-      case PROTO_TCPv4_SERVER: return PROTO_TCPv4_CLIENT;
-      case PROTO_TCPv4_CLIENT: return PROTO_TCPv4_SERVER;
-      case PROTO_TCPv6_SERVER: return PROTO_TCPv4_CLIENT;
-      case PROTO_TCPv6_CLIENT: return PROTO_TCPv4_SERVER;
-      case PROTO_UDPv6: return PROTO_UDPv4;
-      }
-    }
-  else
-    {
-      switch (proto)
-      {
-      case PROTO_TCPv6_SERVER: return PROTO_TCPv4_SERVER;
-      case PROTO_TCPv6_CLIENT: return PROTO_TCPv4_CLIENT;
-      case PROTO_UDPv6: return PROTO_UDPv4;
-=======
 	case PROTO_TCP_SERVER: return PROTO_TCP_CLIENT;
 	case PROTO_TCP_CLIENT: return PROTO_TCP_SERVER;
->>>>>>> 534467a2
       }
     }
   return proto;
