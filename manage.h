/*
 *  OpenVPN -- An application to securely tunnel IP networks
 *             over a single TCP/UDP port, with support for SSL/TLS-based
 *             session authentication and key exchange,
 *             packet encryption, packet authentication, and
 *             packet compression.
 *
 *  Copyright (C) 2002-2010 OpenVPN Technologies, Inc. <sales@openvpn.net>
 *
 *  This program is free software; you can redistribute it and/or modify
 *  it under the terms of the GNU General Public License version 2
 *  as published by the Free Software Foundation.
 *
 *  This program is distributed in the hope that it will be useful,
 *  but WITHOUT ANY WARRANTY; without even the implied warranty of
 *  MERCHANTABILITY or FITNESS FOR A PARTICULAR PURPOSE.  See the
 *  GNU General Public License for more details.
 *
 *  You should have received a copy of the GNU General Public License
 *  along with this program (see the file COPYING included with this
 *  distribution); if not, write to the Free Software Foundation, Inc.,
 *  59 Temple Place, Suite 330, Boston, MA  02111-1307  USA
 */

#ifndef MANAGE_H
#define MANAGE_H

#ifdef ENABLE_MANAGEMENT

#include "misc.h"
#include "event.h"
#include "socket.h"
#include "mroute.h"

#define MANAGEMENT_VERSION                      1
#define MANAGEMENT_N_PASSWORD_RETRIES           3
#define MANAGEMENT_LOG_HISTORY_INITIAL_SIZE   100
#define MANAGEMENT_ECHO_BUFFER_SIZE           100
#define MANAGEMENT_STATE_BUFFER_SIZE          100

/*
 * Management-interface-based deferred authentication
 */
#ifdef MANAGEMENT_DEF_AUTH
struct man_def_auth_context {
  unsigned long cid;

#define DAF_CONNECTION_ESTABLISHED (1<<0)
#define DAF_CONNECTION_CLOSED      (1<<1)
#define DAF_INITIAL_AUTH           (1<<2)
  unsigned int flags;

  unsigned int mda_key_id_counter;

  time_t bytecount_last_update;
};
#endif

/*
 * Manage build-up of command line
 */
struct command_line
{
  struct buffer buf;
  struct buffer residual;
};

struct command_line *command_line_new (const int buf_len);
void command_line_free (struct command_line *cl);

void command_line_add (struct command_line *cl, const unsigned char *buf, const int len);
const unsigned char *command_line_get (struct command_line *cl);
void command_line_reset (struct command_line *cl);
void command_line_next (struct command_line *cl);

/*
 * Manage log file history
 */

union log_entry_union {
  unsigned int msg_flags;
  int state;
  int intval;
};

struct log_entry
{
  time_t timestamp;
  const char *string;
  in_addr_t local_ip;
  in_addr_t remote_ip;
  union log_entry_union u;
};

#define LOG_PRINT_LOG_PREFIX   (1<<0)
#define LOG_PRINT_ECHO_PREFIX  (1<<1)
#define LOG_PRINT_STATE_PREFIX (1<<2)

#define LOG_PRINT_INT_DATE     (1<<3)
#define LOG_PRINT_MSG_FLAGS    (1<<4)
#define LOG_PRINT_STATE        (1<<5)
#define LOG_PRINT_LOCAL_IP     (1<<6)

#define LOG_PRINT_CRLF         (1<<7)
#define LOG_FATAL_NOTIFY       (1<<8)

#define LOG_PRINT_INTVAL       (1<<9)

#define LOG_PRINT_REMOTE_IP    (1<<10)

#define LOG_ECHO_TO_LOG        (1<<11)

const char *log_entry_print (const struct log_entry *e, unsigned int flags, struct gc_arena *gc);

struct log_history
{
  int base;
  int size;
  int capacity;
  struct log_entry *array;
};

struct log_history *log_history_init (const int capacity);
void log_history_close (struct log_history *h);
void log_history_add (struct log_history *h, const struct log_entry *le);
void log_history_resize (struct log_history *h, const int capacity);
const struct log_entry *log_history_ref (const struct log_history *h, const int index);

static inline int
log_history_size (const struct log_history *h)
{
  return h->size;
}

static inline int
log_history_capacity (const struct log_history *h)
{
  return h->capacity;
}

/*
 * Callbacks for 'status' and 'kill' commands.
 * Also for management-based deferred authentication and packet filter.
 */
struct management_callback
{
  void *arg;

# define MCF_SERVER (1<<0) /* is OpenVPN being run as a server? */
  unsigned int flags;

  void (*status) (void *arg, const int version, struct status_output *so);
  void (*show_net) (void *arg, const int msglevel);
  int (*kill_by_cn) (void *arg, const char *common_name);
  int (*kill_by_addr) (void *arg, const in_addr_t addr, const int port);
  void (*delete_event) (void *arg, event_t event);
  int (*n_clients) (void *arg);
#ifdef MANAGEMENT_DEF_AUTH
  bool (*kill_by_cid) (void *arg, const unsigned long cid, const char *kill_msg);
  bool (*client_auth) (void *arg,
		       const unsigned long cid,
		       const unsigned int mda_key_id,
		       const bool auth,
		       const char *reason,
		       const char *client_reason,
		       struct buffer_list *cc_config); /* ownership transferred */
  char *(*get_peer_info) (void *arg, const unsigned long cid);
#endif
#ifdef MANAGEMENT_PF
  bool (*client_pf) (void *arg,
		     const unsigned long cid,
		     struct buffer_list *pf_config);   /* ownership transferred */
#endif
#if HTTP_PROXY_FALLBACK
  bool (*http_proxy_fallback_cmd) (void *arg, const char *server, const char *port, const char *flags);
#endif
};

/*
 * Management object, split into three components:
 *
 * struct man_persist : Data elements which are persistent across
 *                      man_connection open and close.
 *
 * struct man_settings : management parameters.
 *
 * struct man_connection : created on socket binding and listen,
 *                         deleted on socket unbind, may
 *                         handle multiple sequential client
 *                         connections.
 */

struct man_persist {
  bool defined;

  struct log_history *log;
  struct virtual_output vout;

  bool standalone_disabled;
  struct management_callback callback;

  struct log_history *echo; /* saved --echo strings */
  struct log_history *state;

  bool hold_release;

  const char *special_state_msg;

  counter_type bytes_in;
  counter_type bytes_out;
};

struct man_settings {
  bool defined;
  unsigned int flags; /* MF_x flags */
  struct openvpn_sockaddr local;
#if UNIX_SOCK_SUPPORT
  struct sockaddr_un local_unix;
#endif
  bool management_over_tunnel;
  struct user_pass up;
  int log_history_cache;
  int echo_buffer_size;
  int state_buffer_size;
  char *write_peer_info_file;
  int client_uid;
  int client_gid;

/* flags for handling the management interface "signal" command */
# define MANSIG_IGNORE_USR1_HUP  (1<<0)
# define MANSIG_MAP_USR1_TO_HUP  (1<<1)
# define MANSIG_MAP_USR1_TO_TERM (1<<2)
  unsigned int mansig;
};

/* up_query modes */
#define UP_QUERY_DISABLED  0
#define UP_QUERY_USER_PASS 1
#define UP_QUERY_PASS      2
#define UP_QUERY_NEED_OK   3
#define UP_QUERY_NEED_STR  4

/* states */
#define MS_INITIAL          0  /* all sockets are closed */
#define MS_LISTEN           1  /* no client is connected */
#define MS_CC_WAIT_READ     2  /* client is connected, waiting for read on socket */
#define MS_CC_WAIT_WRITE    3  /* client is connected, waiting for ability to write to socket */

struct man_connection {
  int state;

  socket_descriptor_t sd_top;
  socket_descriptor_t sd_cli;
  struct openvpn_sockaddr remote;

#ifdef WIN32
  struct net_event_win32 ne32;
#endif

  bool halt;
  bool password_verified;
  int password_tries;

  struct command_line *in;
  struct buffer_list *out;

#ifdef MANAGEMENT_IN_EXTRA
# define IEC_UNDEF       0
# define IEC_CLIENT_AUTH 1
# define IEC_CLIENT_PF   2
# define IEC_RSA_SIGN    3
  int in_extra_cmd;
  struct buffer_list *in_extra;
#ifdef MANAGEMENT_DEF_AUTH
  unsigned long in_extra_cid;
  unsigned int in_extra_kid;
<<<<<<< HEAD
  int env_filter_level;
=======
#endif
#ifdef MANAGMENT_EXTERNAL_KEY
# define EKS_UNDEF   0
# define EKS_SOLICIT 1
# define EKS_INPUT   2
# define EKS_READY   3
  int ext_key_state;
  struct buffer_list *ext_key_input;
#endif
>>>>>>> e4359af4
#endif
#ifdef MANAGMENT_EXTERNAL_KEY
# define EKS_UNDEF   0
# define EKS_SOLICIT 1
# define EKS_INPUT   2
# define EKS_READY   3
  int ext_key_state;
  struct buffer_list *ext_key_input;
#endif
#endif
  struct event_set *es;
  int env_filter_level;

  bool state_realtime;
  bool log_realtime;
  bool echo_realtime;
  int bytecount_update_seconds;
  time_t bytecount_last_update;

  const char *up_query_type;
  int up_query_mode;
  struct user_pass up_query;

#ifdef MANAGMENT_EXTERNAL_KEY
  struct buffer_list *rsa_sig;
#endif
};

struct management
{
  struct man_persist persist;
  struct man_settings settings;
  struct man_connection connection;
};

extern struct management *management;

struct user_pass;

struct management *management_init (void);

/* management_open flags */
# define MF_SERVER            (1<<0)
# define MF_QUERY_PASSWORDS   (1<<1)
# define MF_HOLD              (1<<2)
# define MF_SIGNAL            (1<<3)
# define MF_FORGET_DISCONNECT (1<<4)
# define MF_CONNECT_AS_CLIENT (1<<5)
#ifdef MANAGEMENT_DEF_AUTH
# define MF_CLIENT_AUTH       (1<<6)
#endif
#ifdef MANAGEMENT_PF
# define MF_CLIENT_PF         (1<<7)
#endif
# define MF_UNIX_SOCK       (1<<8)
#ifdef MANAGMENT_EXTERNAL_KEY
# define MF_EXTERNAL_KEY    (1<<9)
#endif
<<<<<<< HEAD
=======
#define MF_UP_DOWN          (1<<10)
>>>>>>> e4359af4

bool management_open (struct management *man,
		      const char *addr,
		      const int port,
		      const char *pass_file,
		      const char *client_user,
		      const char *client_group,
		      const int log_history_cache,
		      const int echo_buffer_size,
		      const int state_buffer_size,
		      const char *write_peer_info_file,
		      const int remap_sigusr1,
		      const unsigned int flags);

void management_close (struct management *man);

void management_post_tunnel_open (struct management *man, const in_addr_t tun_local_ip);

void management_pre_tunnel_close (struct management *man);

void management_socket_set (struct management *man,
			    struct event_set *es,
			    void *arg,
			    unsigned int *persistent);

void management_io (struct management *man);

void management_set_callback (struct management *man,
			      const struct management_callback *cb);

void management_clear_callback (struct management *man);

bool management_query_user_pass (struct management *man, struct user_pass *up, const char *type, const unsigned int flags);

bool management_should_daemonize (struct management *man);
bool management_would_hold (struct management *man);
bool management_hold (struct management *man);

void management_event_loop_n_seconds (struct management *man, int sec);

void management_up_down(struct management *man, const char *updown, const struct env_set *es);

void management_notify(struct management *man, const char *severity, const char *type, const char *text);

#ifdef MANAGEMENT_DEF_AUTH
void management_notify_client_needing_auth (struct management *management,
					    const unsigned int auth_id,
					    struct man_def_auth_context *mdac,
					    const struct env_set *es);

void management_connection_established (struct management *management,
					struct man_def_auth_context *mdac,
					const struct env_set *es);

void management_notify_client_close (struct management *management,
				     struct man_def_auth_context *mdac,
				     const struct env_set *es);

void management_learn_addr (struct management *management,
			    struct man_def_auth_context *mdac,
			    const struct mroute_addr *addr,
			    const bool primary);
#endif

#ifdef MANAGMENT_EXTERNAL_KEY

char *management_query_rsa_sig (struct management *man, const char *b64_data);

#endif

static inline bool
management_connected (const struct management *man)
{
  return man->connection.state == MS_CC_WAIT_READ || man->connection.state == MS_CC_WAIT_WRITE;
}

static inline bool
management_query_user_pass_enabled (const struct management *man)
{
  return BOOL_CAST(man->settings.flags & MF_QUERY_PASSWORDS);
}

#ifdef MANAGEMENT_PF
static inline bool
management_enable_pf (const struct management *man)
{
  return man && BOOL_CAST(man->settings.flags & MF_CLIENT_PF);
}
#endif

#ifdef MANAGEMENT_DEF_AUTH
static inline bool
management_enable_def_auth (const struct management *man)
{
  return man && BOOL_CAST(man->settings.flags & MF_CLIENT_AUTH);
}
#endif

/*
 * OpenVPN tells the management layer what state it's in
 */

/* client/server states */
#define OPENVPN_STATE_INITIAL       0  /* Initial, undefined state */
#define OPENVPN_STATE_CONNECTING    1  /* Management interface has been initialized */
#define OPENVPN_STATE_ASSIGN_IP     2  /* Assigning IP address to virtual network interface */
#define OPENVPN_STATE_ADD_ROUTES    3  /* Adding routes to system */
#define OPENVPN_STATE_CONNECTED     4  /* Initialization sequence completed */
#define OPENVPN_STATE_RECONNECTING  5  /* Restart */
#define OPENVPN_STATE_EXITING       6  /* Exit */

/* client-only states */
#define OPENVPN_STATE_WAIT          7  /* Waiting for initial response from server */
#define OPENVPN_STATE_AUTH          8  /* Authenticating with server */
#define OPENVPN_STATE_GET_CONFIG    9  /* Downloading configuration from server */
#define OPENVPN_STATE_RESOLVE       10 /* DNS lookup */
#define OPENVPN_STATE_TCP_CONNECT   11 /* Connecting to TCP server */

#define OPENVPN_STATE_CLIENT_BASE   7  /* Base index of client-only states */

void management_set_state (struct management *man,
			   const int state,
			   const char *detail,
			   const in_addr_t tun_local_ip,
			   const in_addr_t tun_remote_ip);

/*
 * The management object keeps track of OpenVPN --echo
 * parameters.
 */
void management_echo (struct management *man, const char *string, const bool pull);

/*
 * OpenVPN calls here to indicate a password failure
 */

void management_auth_failure (struct management *man, const char *type, const char *reason);

/*
 * Echo an authentication token to management interface
 */
void management_auth_token (struct management *man, const char *token);

/*
 * These functions drive the bytecount in/out counters.
 */

void man_bytecount_output_client (struct management *man);

static inline void
man_bytecount_possible_output_client (struct management *man)
{
  if (man->connection.bytecount_update_seconds > 0
      && now >= man->connection.bytecount_last_update
      + man->connection.bytecount_update_seconds)
    man_bytecount_output_client (man);
}

static inline void
management_bytes_out_client (struct management *man, const int size)
{
  man->persist.bytes_out += size;
  man_bytecount_possible_output_client (man);
}

static inline void
management_bytes_in_client (struct management *man, const int size)
{
  man->persist.bytes_in += size;
  man_bytecount_possible_output_client (man);
}

static inline void
management_bytes_out (struct management *man, const int size)
{
  if (!(man->persist.callback.flags & MCF_SERVER))
    management_bytes_out_client (man, size);
}

static inline void
management_bytes_in (struct management *man, const int size)
{
  if (!(man->persist.callback.flags & MCF_SERVER))
    management_bytes_in_client (man, size);
}

#ifdef MANAGEMENT_DEF_AUTH

static inline void
management_bytes_server (struct management *man,
			 const counter_type *bytes_in_total,
			 const counter_type *bytes_out_total,
			 struct man_def_auth_context *mdac)
{
  void man_bytecount_output_server (struct management *man,
				    const counter_type *bytes_in_total,
				    const counter_type *bytes_out_total,
				    struct man_def_auth_context *mdac);

  if (man->connection.bytecount_update_seconds > 0
      && now >= mdac->bytecount_last_update + man->connection.bytecount_update_seconds
      && (mdac->flags & (DAF_CONNECTION_ESTABLISHED|DAF_CONNECTION_CLOSED)) == DAF_CONNECTION_ESTABLISHED)
    man_bytecount_output_server (man, bytes_in_total, bytes_out_total, mdac);
}

#endif /* MANAGEMENT_DEF_AUTH */

#if HTTP_PROXY_FALLBACK

void management_http_proxy_fallback_notify (struct management *man, const char *type, const char *remote_ip_hint);

#endif /* HTTP_PROXY_FALLBACK */

#endif
#endif<|MERGE_RESOLUTION|>--- conflicted
+++ resolved
@@ -274,9 +274,6 @@
 #ifdef MANAGEMENT_DEF_AUTH
   unsigned long in_extra_cid;
   unsigned int in_extra_kid;
-<<<<<<< HEAD
-  int env_filter_level;
-=======
 #endif
 #ifdef MANAGMENT_EXTERNAL_KEY
 # define EKS_UNDEF   0
@@ -286,16 +283,6 @@
   int ext_key_state;
   struct buffer_list *ext_key_input;
 #endif
->>>>>>> e4359af4
-#endif
-#ifdef MANAGMENT_EXTERNAL_KEY
-# define EKS_UNDEF   0
-# define EKS_SOLICIT 1
-# define EKS_INPUT   2
-# define EKS_READY   3
-  int ext_key_state;
-  struct buffer_list *ext_key_input;
-#endif
 #endif
   struct event_set *es;
   int env_filter_level;
@@ -345,10 +332,7 @@
 #ifdef MANAGMENT_EXTERNAL_KEY
 # define MF_EXTERNAL_KEY    (1<<9)
 #endif
-<<<<<<< HEAD
-=======
 #define MF_UP_DOWN          (1<<10)
->>>>>>> e4359af4
 
 bool management_open (struct management *man,
 		      const char *addr,
